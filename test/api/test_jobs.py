import datetime
import json
import os
import time

from operator import itemgetter

from base import api
from base.api_asserts import assert_status_code_is_ok
from base.populators import (
    DatasetCollectionPopulator,
    DatasetPopulator,
    wait_on,
    wait_on_state,
)

from requests import put


class JobsApiTestCase(api.ApiTestCase):

    def setUp(self):
        super(JobsApiTestCase, self).setUp()
        self.dataset_populator = DatasetPopulator(self.galaxy_interactor)
<<<<<<< HEAD
=======
        self.dataset_collection_populator = DatasetCollectionPopulator(self.galaxy_interactor)
>>>>>>> 2f2acb98

    def test_index(self):
        # Create HDA to ensure at least one job exists...
        self.__history_with_new_dataset()
        jobs = self.__jobs_index()
        assert "upload1" in map(itemgetter("tool_id"), jobs)

    def test_system_details_admin_only(self):
        self.__history_with_new_dataset()
        jobs = self.__jobs_index(admin=False)
        job = jobs[0]
        self._assert_not_has_keys(job, "command_line", "external_id")

        jobs = self.__jobs_index(admin=True)
        job = jobs[0]
        self._assert_has_keys(job, "command_line", "external_id")

    def test_index_state_filter(self):
        # Initial number of ok jobs
        original_count = len(self.__uploads_with_state("ok"))
        # Run through dataset upload to ensure num uplaods at least greater
        # by 1.
        self.__history_with_ok_dataset()

        # Verify number of ok jobs is actually greater.
        count_increased = False
        for i in range(10):
            new_count = len(self.__uploads_with_state("ok"))
            if original_count < new_count:
                count_increased = True
                break
            time.sleep(.1)

        if not count_increased:
            template = "Jobs in ok state did not increase (was %d, now %d)"
            message = template % (original_count, new_count)
            raise AssertionError(message)

    def test_index_date_filter(self):
        self.__history_with_new_dataset()
        two_weeks_ago = (datetime.datetime.utcnow() - datetime.timedelta(7)).isoformat()
        last_week = (datetime.datetime.utcnow() - datetime.timedelta(7)).isoformat()
        next_week = (datetime.datetime.utcnow() + datetime.timedelta(7)).isoformat()
        today = datetime.datetime.utcnow().isoformat()
        tomorrow = (datetime.datetime.utcnow() + datetime.timedelta(1)).isoformat()

        jobs = self.__jobs_index(data={"date_range_min": today[0:10], "date_range_max": tomorrow[0:10]})
        assert len(jobs) > 0
        today_job_id = jobs[0]["id"]

        jobs = self.__jobs_index(data={"date_range_min": two_weeks_ago, "date_range_max": last_week})
        assert today_job_id not in map(itemgetter("id"), jobs)

        jobs = self.__jobs_index(data={"date_range_min": last_week, "date_range_max": next_week})
        assert today_job_id in map(itemgetter("id"), jobs)

    def test_index_history(self):
        history_id, _ = self.__history_with_new_dataset()
        jobs = self.__jobs_index(data={"history_id": history_id})
        assert len(jobs) > 0

        history_id = self.dataset_populator.new_history()
        jobs = self.__jobs_index(data={"history_id": history_id})
        assert len(jobs) == 0

    def test_index_multiple_states_filter(self):
        # Initial number of ok jobs
        original_count = len(self.__uploads_with_state("ok", "new"))

        # Run through dataset upload to ensure num uplaods at least greater
        # by 1.
        self.__history_with_ok_dataset()

        # Verify number of ok jobs is actually greater.
        new_count = len(self.__uploads_with_state("new", "ok"))
        assert original_count < new_count, new_count

    def test_show(self):
        # Create HDA to ensure at least one job exists...
        self.__history_with_new_dataset()

        jobs_response = self._get("jobs")
        first_job = jobs_response.json()[0]
        self._assert_has_key(first_job, 'id', 'state', 'exit_code', 'update_time', 'create_time')

        job_id = first_job["id"]
        show_jobs_response = self._get("jobs/%s" % job_id)
        self._assert_status_code_is(show_jobs_response, 200)

        job_details = show_jobs_response.json()
        self._assert_has_key(job_details, 'id', 'state', 'exit_code', 'update_time', 'create_time')

    def test_show_security(self):
        history_id, _ = self.__history_with_new_dataset()
        jobs_response = self._get("jobs", data={"history_id": history_id})
        job = jobs_response.json()[0]
        job_id = job["id"]

        show_jobs_response = self._get("jobs/%s" % job_id, admin=False)
        self._assert_not_has_keys(show_jobs_response.json(), "command_line", "external_id")

        # TODO: Re-activate test case when API accepts privacy settings
        # with self._different_user():
        #    show_jobs_response = self._get( "jobs/%s" % job_id, admin=False )
        #    self._assert_status_code_is( show_jobs_response, 200 )

        show_jobs_response = self._get("jobs/%s" % job_id, admin=True)
        self._assert_has_keys(show_jobs_response.json(), "command_line", "external_id")

    def test_deleting_output_keep_running_until_all_deleted(self):
        history_id, job_state, outputs = self._setup_running_two_output_job(120)

        self._hack_to_skip_test_if_state_ok(job_state)

        # Delete one of the two outputs and make sure the job is still running.
        self._raw_update_history_item(history_id, outputs[0]["id"], {"deleted": True})

        self._hack_to_skip_test_if_state_ok(job_state)

        time.sleep(1)

        self._hack_to_skip_test_if_state_ok(job_state)

        state = job_state().json()["state"]
        assert state == "running", state

        # Delete the second output and make sure the job is cancelled.
        self._raw_update_history_item(history_id, outputs[1]["id"], {"deleted": True})
        final_state = wait_on_state(job_state, assert_ok=False, timeout=15)
        assert final_state in ["deleted_new", "deleted"], final_state

    def test_purging_output_keep_running_until_all_purged(self):
        history_id, job_state, outputs = self._setup_running_two_output_job(120)

        # Pretty much right away after the job is running, these paths should be populated -
        # if they are grab them and make sure they are deleted at the end of the job.
        dataset_1 = self._get_history_item_as_admin(history_id, outputs[0]["id"])
        dataset_2 = self._get_history_item_as_admin(history_id, outputs[1]["id"])
        if "file_name" in dataset_1:
            output_dataset_paths = [dataset_1["file_name"], dataset_2["file_name"]]
            # This may or may not exist depending on if the test is local or not.
            output_dataset_paths_exist = os.path.exists(output_dataset_paths[0])
        else:
            output_dataset_paths = []
            output_dataset_paths_exist = False

        self._hack_to_skip_test_if_state_ok(job_state)

        current_state = job_state().json()["state"]
        assert current_state == "running", current_state

        # Purge one of the two outputs and make sure the job is still running.
        self._raw_update_history_item(history_id, outputs[0]["id"], {"purged": True})
        time.sleep(1)

        self._hack_to_skip_test_if_state_ok(job_state)

        current_state = job_state().json()["state"]
        assert current_state == "running", current_state

        # Purge the second output and make sure the job is cancelled.
        self._raw_update_history_item(history_id, outputs[1]["id"], {"purged": True})
        final_state = wait_on_state(job_state, assert_ok=False, timeout=15)
        assert final_state in ["deleted_new", "deleted"], final_state

        def paths_deleted():
            if not os.path.exists(output_dataset_paths[0]) and not os.path.exists(output_dataset_paths[1]):
                return True

        if output_dataset_paths_exist:
            wait_on(paths_deleted, "path deletion")

    def test_purging_output_cleaned_after_ok_run(self):
        history_id, job_state, outputs = self._setup_running_two_output_job(10)

        # Pretty much right away after the job is running, these paths should be populated -
        # if they are grab them and make sure they are deleted at the end of the job.
        dataset_1 = self._get_history_item_as_admin(history_id, outputs[0]["id"])
        dataset_2 = self._get_history_item_as_admin(history_id, outputs[1]["id"])
        if "file_name" in dataset_1:
            output_dataset_paths = [dataset_1["file_name"], dataset_2["file_name"]]
            # This may or may not exist depending on if the test is local or not.
            output_dataset_paths_exist = os.path.exists(output_dataset_paths[0])
        else:
            output_dataset_paths = []
            output_dataset_paths_exist = False

        if not output_dataset_paths_exist:
            # Given this Galaxy configuration - there is nothing more to be tested here.
            # Consider throwing a skip instead.
            return

        # Purge one of the two outputs and wait for the job to complete.
        self._raw_update_history_item(history_id, outputs[0]["id"], {"purged": True})
        wait_on_state(job_state, assert_ok=True)

        if output_dataset_paths_exist:
            time.sleep(.5)
            # Make sure the non-purged dataset is on disk and the purged one is not.
            assert os.path.exists(output_dataset_paths[1])
            assert not os.path.exists(output_dataset_paths[0])
<<<<<<< HEAD

    def _hack_to_skip_test_if_state_ok(self, job_state):
        from nose.plugins.skip import SkipTest
        if job_state().json()["state"] == "ok":
            message = "Job state switch from running to ok too quickly - the rest of the test requires the job to be in a running state. Skipping test."
            raise SkipTest(message)

=======

    def _hack_to_skip_test_if_state_ok(self, job_state):
        from nose.plugins.skip import SkipTest
        if job_state().json()["state"] == "ok":
            message = "Job state switch from running to ok too quickly - the rest of the test requires the job to be in a running state. Skipping test."
            raise SkipTest(message)

>>>>>>> 2f2acb98
    def _setup_running_two_output_job(self, sleep_time):
        history_id = self.dataset_populator.new_history()
        payload = self.dataset_populator.run_tool_payload(
            tool_id='create_2',
            inputs=dict(
                sleep_time=sleep_time,
            ),
            history_id=history_id,
        )
        run_response = self._post("tools", data=payload).json()
        outputs = run_response["outputs"]
        jobs = run_response["jobs"]

        assert len(outputs) == 2
        assert len(jobs) == 1

        def job_state():
            jobs_response = self._get("jobs/%s" % jobs[0]["id"])
            return jobs_response

        # Give job some time to get up and running.
        time.sleep(2)
        running_state = wait_on_state(job_state, skip_states=["queued", "new"], assert_ok=False, timeout=15)
        assert running_state == "running", running_state

        def job_state():
            jobs_response = self._get("jobs/%s" % jobs[0]["id"])
            return jobs_response

        return history_id, job_state, outputs

    def _raw_update_history_item(self, history_id, item_id, data):
        update_url = self._api_url("histories/%s/contents/%s" % (history_id, item_id), use_key=True)
        update_response = put(update_url, json=data)
        assert_status_code_is_ok(update_response)
        return update_response

    def _get_history_item_as_admin(self, history_id, item_id):
        response = self._get("histories/%s/contents/%s?view=detailed" % (history_id, item_id), admin=True)
        assert_status_code_is_ok(response)
        return response.json()

    def test_search(self):
        history_id, dataset_id = self.__history_with_ok_dataset()
        inputs = json.dumps({
            'input1': {'src': 'hda', 'id': dataset_id}
        })
        self._job_search(tool_id='cat1', history_id=history_id, inputs=inputs)
        # We test that a job can be found even if the dataset has been copied to another history
        new_history_id = self.dataset_populator.new_history()
        copy_payload = {"content": dataset_id, "source": "hda", "type": "dataset"}
        copy_response = self._post("histories/%s/contents" % new_history_id, data=copy_payload)
        self._assert_status_code_is(copy_response, 200)
        new_dataset_id = copy_response.json()['id']
        copied_inputs = json.dumps({
            'input1': {'src': 'hda', 'id': new_dataset_id}
        })
        search_payload = self._search_payload(history_id=history_id, tool_id='cat1', inputs=copied_inputs)
        self._search(search_payload, expected_search_count=1)
        # Now we delete the original input HDA that was used -- we should still be able to find the job
        delete_respone = self._delete("histories/%s/contents/%s" % (history_id, dataset_id))
        self._assert_status_code_is(delete_respone, 200)
        self._search(search_payload, expected_search_count=1)
        # Now we also delete the copy -- we shouldn't find a job
        delete_respone = self._delete("histories/%s/contents/%s" % (new_history_id, new_dataset_id))
        self._assert_status_code_is(delete_respone, 200)
        self._search(search_payload, expected_search_count=0)

    def test_search_delete_outputs(self):
        history_id, dataset_id = self.__history_with_ok_dataset()
        inputs = json.dumps({
            'input1': {'src': 'hda', 'id': dataset_id}
        })
        tool_response = self._job_search(tool_id='cat1', history_id=history_id, inputs=inputs)
        output_id = tool_response.json()['outputs'][0]['id']
        delete_respone = self._delete("histories/%s/contents/%s" % (history_id, output_id))
        self._assert_status_code_is(delete_respone, 200)
        search_payload = self._search_payload(history_id=history_id, tool_id='cat1', inputs=inputs)
        self._search(search_payload, expected_search_count=0)

    def test_search_with_hdca_list_input(self):
        history_id, list_id_a = self.__history_with_ok_collection(collection_type='list')
        history_id, list_id_b = self.__history_with_ok_collection(collection_type='list', history_id=history_id)
        inputs = json.dumps({
            'f1': {'src': 'hdca', 'id': list_id_a},
            'f2': {'src': 'hdca', 'id': list_id_b},
        })
        tool_response = self._job_search(tool_id='multi_data_param', history_id=history_id, inputs=inputs)
        # We switch the inputs, this should not return a match
        inputs_switched = json.dumps({
            'f2': {'src': 'hdca', 'id': list_id_a},
            'f1': {'src': 'hdca', 'id': list_id_b},
        })
        search_payload = self._search_payload(history_id=history_id, tool_id='multi_data_param', inputs=inputs_switched)
        self._search(search_payload, expected_search_count=0)
        # We delete the ouput (this is a HDA, as multi_data_param reduces collections)
        # and use the correct input job definition, the job should not be found
        output_id = tool_response.json()['outputs'][0]['id']
        delete_respone = self._delete("histories/%s/contents/%s" % (history_id, output_id))
        self._assert_status_code_is(delete_respone, 200)
        search_payload = self._search_payload(history_id=history_id, tool_id='multi_data_param', inputs=inputs)
        self._search(search_payload, expected_search_count=0)

    def test_search_delete_hdca_output(self):
        history_id, list_id_a = self.__history_with_ok_collection(collection_type='list')
        inputs = json.dumps({
            'input1': {'src': 'hdca', 'id': list_id_a},
        })
        tool_response = self._job_search(tool_id='collection_creates_list', history_id=history_id, inputs=inputs)
        output_id = tool_response.json()['outputs'][0]['id']
        # We delete a single tool output, no job should be returned
        delete_respone = self._delete("histories/%s/contents/%s" % (history_id, output_id))
        self._assert_status_code_is(delete_respone, 200)
        search_payload = self._search_payload(history_id=history_id, tool_id='collection_creates_list', inputs=inputs)
        self._search(search_payload, expected_search_count=0)
        tool_response = self._job_search(tool_id='collection_creates_list', history_id=history_id, inputs=inputs)
        output_collection_id = tool_response.json()['output_collections'][0]['id']
        # We delete a collection output, no job should be returned
        delete_respone = self._delete("histories/%s/contents/dataset_collections/%s" % (history_id, output_collection_id))
        self._assert_status_code_is(delete_respone, 200)
        search_payload = self._search_payload(history_id=history_id, tool_id='collection_creates_list', inputs=inputs)
        self._search(search_payload, expected_search_count=0)

    def test_search_with_hdca_pair_input(self):
        history_id, list_id_a = self.__history_with_ok_collection(collection_type='pair')
        inputs = json.dumps({
            'f1': {'src': 'hdca', 'id': list_id_a},
            'f2': {'src': 'hdca', 'id': list_id_a},
        })
        self._job_search(tool_id='multi_data_param', history_id=history_id, inputs=inputs)
        # We test that a job can be found even if the collection has been copied to another history
        new_history_id = self.dataset_populator.new_history()
        copy_payload = {"content": list_id_a, "source": "hdca", "type": "dataset_collection"}
        copy_response = self._post("histories/%s/contents" % new_history_id, data=copy_payload)
        self._assert_status_code_is(copy_response, 200)
        new_list_a = copy_response.json()['id']
        copied_inputs = json.dumps({
            'f1': {'src': 'hdca', 'id': new_list_a},
            'f2': {'src': 'hdca', 'id': new_list_a},
        })
        search_payload = self._search_payload(history_id=new_history_id, tool_id='multi_data_param', inputs=copied_inputs)
        self._search(search_payload, expected_search_count=1)
        # Now we delete the original input HDCA that was used -- we should still be able to find the job
        delete_respone = self._delete("histories/%s/contents/dataset_collections/%s" % (history_id, list_id_a))
        self._assert_status_code_is(delete_respone, 200)
        self._search(search_payload, expected_search_count=1)
        # Now we also delete the copy -- we shouldn't find a job
        delete_respone = self._delete("histories/%s/contents/dataset_collections/%s" % (history_id, new_list_a))
        self._assert_status_code_is(delete_respone, 200)
        self._search(search_payload, expected_search_count=0)

    def test_search_with_hdca_list_pair_input(self):
        history_id, list_id_a = self.__history_with_ok_collection(collection_type='list:pair')
        inputs = json.dumps({
            'f1': {'src': 'hdca', 'id': list_id_a},
            'f2': {'src': 'hdca', 'id': list_id_a},
        })
        self._job_search(tool_id='multi_data_param', history_id=history_id, inputs=inputs)

    def _job_search(self, tool_id, history_id, inputs):
        search_payload = self._search_payload(history_id=history_id, tool_id=tool_id, inputs=inputs)
        empty_search_response = self._post("jobs/search", data=search_payload)
        self._assert_status_code_is(empty_search_response, 200)
        self.assertEquals(len(empty_search_response.json()), 0)
        tool_response = self._post("tools", data=search_payload)
        self.dataset_populator.wait_for_tool_run(history_id, run_response=tool_response)
        self._search(search_payload, expected_search_count=1)
        return tool_response

    def _search_payload(self, history_id, tool_id, inputs, state='ok'):
        search_payload = dict(
            tool_id=tool_id,
            inputs=inputs,
            history_id=history_id,
            state=state
        )
        return search_payload

<<<<<<< HEAD
        empty_search_response = self._post("jobs/search", data=search_payload)
        self._assert_status_code_is(empty_search_response, 200)
        self.assertEquals(len(empty_search_response.json()), 0)

        self.__run_cat_tool(history_id, dataset_id)
        self.dataset_populator.wait_for_history(history_id, assert_ok=True)

        search_count = -1
=======
    def _search(self, payload, expected_search_count=1):
>>>>>>> 2f2acb98
        # in case job and history aren't updated at exactly the same
        # time give time to wait
        for i in range(15):
            search_count = self._search_count(payload)
            if search_count == expected_search_count:
                break
<<<<<<< HEAD
            time.sleep(.1)

        self.assertEquals(search_count, 1)
=======
            time.sleep(1)
        assert search_count == expected_search_count, "expected to find %d jobs, got %d jobs" % (expected_search_count, search_count)
        return search_count
>>>>>>> 2f2acb98

    def _search_count(self, search_payload):
        search_response = self._post("jobs/search", data=search_payload)
        self._assert_status_code_is(search_response, 200)
        search_json = search_response.json()
        return len(search_json)

<<<<<<< HEAD
    def __run_cat_tool(self, history_id, dataset_id):
        # Code duplication with test_jobs.py, eliminate
        payload = self.dataset_populator.run_tool_payload(
            tool_id='cat1',
            inputs=dict(
                input1=dict(
                    src='hda',
                    id=dataset_id
                ),
            ),
            history_id=history_id,
        )
        self._post("tools", data=payload)

    def __run_randomlines_tool(self, lines, history_id, dataset_id):
        payload = self.dataset_populator.run_tool_payload(
            tool_id="random_lines1",
            inputs=dict(
                num_lines=lines,
                input=dict(
                    src='hda',
                    id=dataset_id,
                ),
            ),
            history_id=history_id,
        )
        self._post("tools", data=payload)

=======
>>>>>>> 2f2acb98
    def __uploads_with_state(self, *states):
        jobs_response = self._get("jobs", data=dict(state=states))
        self._assert_status_code_is(jobs_response, 200)
        jobs = jobs_response.json()
        assert not filter(lambda j: j["state"] not in states, jobs)
        return filter(lambda j: j["tool_id"] == "upload1", jobs)

    def __history_with_new_dataset(self):
        history_id = self.dataset_populator.new_history()
        dataset_id = self.dataset_populator.new_dataset(history_id)["id"]
        return history_id, dataset_id

    def __history_with_ok_dataset(self):
        history_id = self.dataset_populator.new_history()
        dataset_id = self.dataset_populator.new_dataset(history_id, wait=True)["id"]
        return history_id, dataset_id

<<<<<<< HEAD
=======
    def __history_with_ok_collection(self, collection_type='list', history_id=None):
        if not history_id:
            history_id = self.dataset_populator.new_history()
        if collection_type == 'list':
            create_reposonse = self.dataset_collection_populator.create_list_in_history(history_id).json()
        elif collection_type == 'pair':
            create_reposonse = self.dataset_collection_populator.create_pair_in_history(history_id).json()
        elif collection_type == 'list:pair':
            create_reposonse = self.dataset_collection_populator.create_list_of_pairs_in_history(history_id).json()
        self.dataset_collection_populator.wait_for_dataset_collection(create_reposonse)
        return history_id, create_reposonse['id']

>>>>>>> 2f2acb98
    def __jobs_index(self, **kwds):
        jobs_response = self._get("jobs", **kwds)
        self._assert_status_code_is(jobs_response, 200)
        jobs = jobs_response.json()
        assert isinstance(jobs, list)
        return jobs<|MERGE_RESOLUTION|>--- conflicted
+++ resolved
@@ -22,10 +22,7 @@
     def setUp(self):
         super(JobsApiTestCase, self).setUp()
         self.dataset_populator = DatasetPopulator(self.galaxy_interactor)
-<<<<<<< HEAD
-=======
         self.dataset_collection_populator = DatasetCollectionPopulator(self.galaxy_interactor)
->>>>>>> 2f2acb98
 
     def test_index(self):
         # Create HDA to ensure at least one job exists...
@@ -227,7 +224,6 @@
             # Make sure the non-purged dataset is on disk and the purged one is not.
             assert os.path.exists(output_dataset_paths[1])
             assert not os.path.exists(output_dataset_paths[0])
-<<<<<<< HEAD
 
     def _hack_to_skip_test_if_state_ok(self, job_state):
         from nose.plugins.skip import SkipTest
@@ -235,15 +231,6 @@
             message = "Job state switch from running to ok too quickly - the rest of the test requires the job to be in a running state. Skipping test."
             raise SkipTest(message)
 
-=======
-
-    def _hack_to_skip_test_if_state_ok(self, job_state):
-        from nose.plugins.skip import SkipTest
-        if job_state().json()["state"] == "ok":
-            message = "Job state switch from running to ok too quickly - the rest of the test requires the job to be in a running state. Skipping test."
-            raise SkipTest(message)
-
->>>>>>> 2f2acb98
     def _setup_running_two_output_job(self, sleep_time):
         history_id = self.dataset_populator.new_history()
         payload = self.dataset_populator.run_tool_payload(
@@ -422,33 +409,16 @@
         )
         return search_payload
 
-<<<<<<< HEAD
-        empty_search_response = self._post("jobs/search", data=search_payload)
-        self._assert_status_code_is(empty_search_response, 200)
-        self.assertEquals(len(empty_search_response.json()), 0)
-
-        self.__run_cat_tool(history_id, dataset_id)
-        self.dataset_populator.wait_for_history(history_id, assert_ok=True)
-
-        search_count = -1
-=======
     def _search(self, payload, expected_search_count=1):
->>>>>>> 2f2acb98
         # in case job and history aren't updated at exactly the same
         # time give time to wait
         for i in range(15):
             search_count = self._search_count(payload)
             if search_count == expected_search_count:
                 break
-<<<<<<< HEAD
-            time.sleep(.1)
-
-        self.assertEquals(search_count, 1)
-=======
             time.sleep(1)
         assert search_count == expected_search_count, "expected to find %d jobs, got %d jobs" % (expected_search_count, search_count)
         return search_count
->>>>>>> 2f2acb98
 
     def _search_count(self, search_payload):
         search_response = self._post("jobs/search", data=search_payload)
@@ -456,37 +426,6 @@
         search_json = search_response.json()
         return len(search_json)
 
-<<<<<<< HEAD
-    def __run_cat_tool(self, history_id, dataset_id):
-        # Code duplication with test_jobs.py, eliminate
-        payload = self.dataset_populator.run_tool_payload(
-            tool_id='cat1',
-            inputs=dict(
-                input1=dict(
-                    src='hda',
-                    id=dataset_id
-                ),
-            ),
-            history_id=history_id,
-        )
-        self._post("tools", data=payload)
-
-    def __run_randomlines_tool(self, lines, history_id, dataset_id):
-        payload = self.dataset_populator.run_tool_payload(
-            tool_id="random_lines1",
-            inputs=dict(
-                num_lines=lines,
-                input=dict(
-                    src='hda',
-                    id=dataset_id,
-                ),
-            ),
-            history_id=history_id,
-        )
-        self._post("tools", data=payload)
-
-=======
->>>>>>> 2f2acb98
     def __uploads_with_state(self, *states):
         jobs_response = self._get("jobs", data=dict(state=states))
         self._assert_status_code_is(jobs_response, 200)
@@ -504,8 +443,6 @@
         dataset_id = self.dataset_populator.new_dataset(history_id, wait=True)["id"]
         return history_id, dataset_id
 
-<<<<<<< HEAD
-=======
     def __history_with_ok_collection(self, collection_type='list', history_id=None):
         if not history_id:
             history_id = self.dataset_populator.new_history()
@@ -518,7 +455,6 @@
         self.dataset_collection_populator.wait_for_dataset_collection(create_reposonse)
         return history_id, create_reposonse['id']
 
->>>>>>> 2f2acb98
     def __jobs_index(self, **kwds):
         jobs_response = self._get("jobs", **kwds)
         self._assert_status_code_is(jobs_response, 200)
