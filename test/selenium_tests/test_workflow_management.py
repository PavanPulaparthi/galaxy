from .framework import (
    retry_assertion_during_transitions,
    selenium_test,
    SeleniumTestCase,
)


class WorkflowManagementTestCase(SeleniumTestCase):

    ensure_registered = True

    @selenium_test
    def test_import_from_url(self):
        self.workflow_index_open()
        self._workflow_import_from_url()

        table_elements = self.workflow_index_table_elements()
        assert len(table_elements) == 1

        new_workflow = table_elements[0].find_element_by_css_selector(".menubutton")
        assert 'TestWorkflow1 (imported from uploaded file)' in new_workflow.text, new_workflow.text

    @selenium_test
    def test_view(self):
        self.workflow_index_open()
        self._workflow_import_from_url()
        self.workflow_index_click_option("View")
        title = self.wait_for_selector(".page-body h3")
        assert "TestWorkflow1" in title.text

        # TODO: Test display of steps...

    @selenium_test
    def test_rename(self):
        self.workflow_index_open()
        self._workflow_import_from_url()
        self.workflow_index_rename("CoolNewName")

        @retry_assertion_during_transitions
        def check_name():
            row_element = self.workflow_index_table_row()
            renamed_workflow_button = row_element.find_element_by_css_selector(".menubutton")
            assert 'CoolNewName' in renamed_workflow_button.text, renamed_workflow_button.text

        check_name()

    @selenium_test
    def test_download(self):
        self.workflow_index_open()
        self._workflow_import_from_url()
        # TODO: fill this test out - getting downloaded files in general through Selenium is a bit tough,
        # going through the motions though should catch a couple potential problems.
        self.workflow_index_click_option("Download")

    @selenium_test
    def test_tagging(self):
        self.workflow_index_open()
        self._workflow_import_from_url()

        self.workflow_index_click_tag_display()
        self.tagging_add(["cooltag"])

        @retry_assertion_during_transitions
        def check_tags():
            self.assertEqual(self.workflow_index_tags(), ["cooltag"])

        check_tags()

    @selenium_test
    def test_index_search(self):
        self.workflow_index_open()
        self._workflow_import_from_url()
        self.workflow_index_rename("searchforthis")
        self._assert_showing_n_workflows(1)

        search_box = self.workflow_index_click_search()
        search_box.send_keys("doesnotmatch")
        self._assert_showing_n_workflows(0)

        # Prevent stale element textbox by re-fetching, seems to be
        # needed but I don't understand why exactly. -John
        search_box = self.workflow_index_click_search()
        search_box.clear()
        self.send_enter(search_box)
        self._assert_showing_n_workflows(1)

        search_box = self.workflow_index_click_search()
        search_box.send_keys("searchforthis")
        self.send_enter(search_box)
        self._assert_showing_n_workflows(1)

    @selenium_test
    def test_publishing_display(self):
        self.workflow_index_open()
        self._workflow_import_from_url()
        self.workflow_index_rename("managementesttopublish")

        row_element = self.workflow_index_table_row()
        columns = row_element.find_elements_by_css_selector("td")
        assert columns[4].text == "No"

        self.workflow_index_click_option("Share")
        self.workflow_sharing_click_publish()

        self.workflow_index_open()
        row_element = self.workflow_index_table_row()
        columns = row_element.find_elements_by_css_selector("td")
        assert columns[4].text == "Yes"

    @retry_assertion_during_transitions
    def _assert_showing_n_workflows(self, n):
        self.assertEqual(len(self.workflow_index_table_elements()), n)

    def _workflow_import_from_url(self):
<<<<<<< HEAD
        element = self.wait_for_selector_clickable(self.test_data["selectors"]["workflows"]["import_button"])
        element.click()
=======
        self.workflow_index_click_import()
>>>>>>> 696a1eda
        url = "https://raw.githubusercontent.com/galaxyproject/galaxy/dev/test/base/data/test_workflow_1.ga"
        self.workflow_import_submit_url(url)<|MERGE_RESOLUTION|>--- conflicted
+++ resolved
@@ -112,11 +112,6 @@
         self.assertEqual(len(self.workflow_index_table_elements()), n)
 
     def _workflow_import_from_url(self):
-<<<<<<< HEAD
-        element = self.wait_for_selector_clickable(self.test_data["selectors"]["workflows"]["import_button"])
-        element.click()
-=======
         self.workflow_index_click_import()
->>>>>>> 696a1eda
         url = "https://raw.githubusercontent.com/galaxyproject/galaxy/dev/test/base/data/test_workflow_1.ga"
         self.workflow_import_submit_url(url)