--- conflicted
+++ resolved
@@ -637,18 +637,6 @@
         self.home()
 
     # Library stuff
-<<<<<<< HEAD
-    def create_library( self, name='', description='' ):
-        """Create a new library"""
-        name = name.replace( ' ', '+' )
-        description = description.replace( ' ', '+' )
-        try:
-            self.visit_url( "%s/admin/library?name=%s&description=%s&create_library=None" % ( self.url, name, description ) )
-        except AssertionError, err:
-            errmsg = 'Exception caught attempting to create library: %s' % str( err )
-            raise AssertionError( errmsg )
-        self.home()
-=======
     def create_library( self, name='New Test Library', description='New Test Library Description' ):
         """Create a new library"""
         try:
@@ -720,4 +708,3 @@
         self.last_page()
         self.check_page_for_string( 'The library and all of its contents have been marked deleted' )
         self.home()
->>>>>>> e656590a
