<<<<<<< HEAD
# Galaxy is configured by default to be usable in a single-user development
# environment.  To tune the application for a multi-user production
# environment, see the documentation at:
# 
#  https://docs.galaxyproject.org/en/master/admin/production.html
# 
# Throughout this sample configuration file, except where stated otherwise,
# uncommented values override the default if left unset, whereas commented
# values are set to the default value.  Relative paths are relative to the root
# Galaxy directory.
# 
# Examples of many of these options are explained in more detail in the Galaxy
# Community Hub.
# 
#   https://galaxyproject.org/admin/config
# 
# Config hackers are encouraged to check there before asking for help.
# 
uwsgi:

  # The address and port on which to listen.  By default, only listen to
  # localhost (galaxy will not be accessible over the network).  Use
  # ':8080' to listen on all available network interfaces.
  http: 127.0.0.1:8080

  # By default uWSGI allocates a very small buffer (4096 bytes) for the
  # headers of each request. If you start receiving "invalid request
  # block size" in your logs, it could mean you need a bigger buffer. We
  # recommend at least 16384.
  buffer-size: 16384

  # Number of web server (worker) processes to fork after the
  # application has loaded. If this is set to greater than 1, thunder-
  # lock likely should be enabled below.
  processes: 1

  # Number of threads for each web server process.
  threads: 4

  # Number of threads for serving static content and handling internal
  # routing requests.
  offload-threads: 2

  # Mapping to serve style content.
  static-map: /static/style=static/style/blue

  # Mapping to serve the remainder of the static content.
  static-map: /static=static

  # Mapping to serve the favicon.
  static-map: /favicon.ico=static/favicon.ico

  # Enable the master process manager. Disabled by default for maximum
  # compatibility with CTRL+C, but should be enabled for use with
  # --daemon and/or production deployments.
  master: false

  # Path to the application's Python virtual environment. If using Conda
  # for Galaxy's framework dependencies (not tools!), do not set this.
  virtualenv: .venv

  # Path to the application's Python library.
  pythonpath: lib

  # The entry point which returns the web application (e.g. Galaxy,
  # Reports, etc.) that you are loading.
  module: galaxy.webapps.galaxy.buildapp:uwsgi_app()

  # Mount the web application (e.g. Galaxy, Reports, etc.) at the given
  # URL prefix. Cannot be used together with 'module:' above.
  #mount: /galaxy=galaxy.webapps.galaxy.buildapp:uwsgi_app()

  # Make uWSGI rewrite PATH_INFO and SCRIPT_NAME according to mount-
  # points. Set this to true if a URL prefix is used.
  manage-script-name: false

  # It is usually a good idea to set this to ``true`` if processes is
  # greater than 1.
  thunder-lock: false

  # Cause uWSGI to respect the traditional behavior of dying on SIGTERM
  # (its default is to brutally reload workers)
  die-on-term: true

  # Cause uWSGI to gracefully reload workers and mules upon receipt of
  # SIGINT (its default is to brutally kill workers)
  hook-master-start: unix_signal:2 gracefully_kill_them_all

  # Cause uWSGI to gracefully reload workers and mules upon receipt of
  # SIGTERM (its default is to brutally kill workers)
  hook-master-start: unix_signal:15 gracefully_kill_them_all

  # Feature necessary for proper mule signal handling
  py-call-osafterfork: true

  # Ensure application threads will run if `threads` is unset.
  enable-threads: true

galaxy:

  # By default, Galaxy uses a SQLite database at
  # 'database/universe.sqlite'.  You may use a SQLAlchemy connection
  # string to specify an external database instead.  This string takes
  # many options which are explained in detail in the config file
  # documentation.
  #database_connection: sqlite:///./database/universe.sqlite?isolation_level=IMMEDIATE

  # If the server logs errors about not having enough database pool
  # connections, you will want to increase these values, or consider
  # running more Galaxy processes.
  #database_engine_option_pool_size: 5

  # If the server logs errors about not having enough database pool
  # connections, you will want to increase these values, or consider
  # running more Galaxy processes.
  #database_engine_option_max_overflow: 10

  # If using MySQL and the server logs the error "MySQL server has gone
  # away", you will want to set this to some positive value (7200 should
  # work).
  #database_engine_option_pool_recycle: -1

  # If large database query results are causing memory or response time
  # issues in the Galaxy process, leave the result on the server
  # instead.  This option is only available for PostgreSQL and is highly
  # recommended.
  #database_engine_option_server_side_cursors: false

  # Log all database transactions, can be useful for debugging and
  # performance profiling.  Logging is done via Python's 'logging'
  # module under the qualname
  # 'galaxy.model.orm.logging_connection_proxy'
  #database_query_profiling_proxy: false

  # If auto-creating a postgres database on startup - it can be based on
  # an existing template database. This will set that. This is probably
  # only useful for testing but documentation is included here for
  # completeness.
  #database_template: ''

  # Slow query logging.  Queries slower than the threshold indicated
  # below will be logged to debug.  A value of '0' is disabled.  For
  # example, you would set this to .005 to log all queries taking longer
  # than 5 milliseconds.
  #slow_query_log_threshold: 0

  # Enables a per request sql debugging option. If this is set to true,
  # append ?sql_debug=1 to web request URLs to enable detailed logging
  # on the backend of SQL queries generated during that request. This is
  # useful for debugging slow endpoints during development.
  #enable_per_request_sql_debugging: false

  # By default, Galaxy will use the same database to track user data and
  # tool shed install data.  There are many situations in which it is
  # valuable to separate these - for instance bootstrapping fresh Galaxy
  # instances with pretested installs.  The following option can be used
  # to separate the tool shed install database (all other options listed
  # above but prefixed with install_ are also available).
  #install_database_connection: sqlite:///./database/universe.sqlite?isolation_level=IMMEDIATE

  # Setting the following option to true will cause Galaxy to
  # automatically migrate the database forward after updates. This is
  # not recommended for production use.
  #database_auto_migrate: false

  # Wait for database to become available instead of failing
  # immediately.
  #database_wait: false

  # Number of attempts before failing if database_wait is enabled.
  #database_wait_attempts: 60

  # Time to sleep between attempts if database_wait is enabled (in
  # seconds).
  #database_wait_sleep: 1.0

  # Where dataset files are stored. It must accessible at the same path
  # on any cluster nodes that will run Galaxy jobs, unless using Pulsar.
  #file_path: database/files

  # Where temporary files are stored. It must accessible at the same
  # path on any cluster nodes that will run Galaxy jobs, unless using
  # Pulsar.
  #new_file_path: database/tmp

  # Tool config files, defines what tools are available in Galaxy. Tools
  # can be locally developed or installed from Galaxy tool sheds.
  # (config/tool_conf.xml.sample will be used if left unset and
  # config/tool_conf.xml does not exist).
  #tool_config_file: config/tool_conf.xml,config/shed_tool_conf.xml

  # Enable / disable checking if any tools defined in the above non-shed
  # tool_config_files (i.e., tool_conf.xml) have been migrated from the
  # Galaxy code distribution to the Tool Shed. This functionality is
  # largely untested in modern Galaxy releases and has serious issues
  # such as #7273 and the possibility of slowing down Galaxy startup, so
  # the default and recommended value is False.
  #check_migrate_tools: false

  # Tool config maintained by tool migration scripts.  If you use the
  # migration scripts to install tools that have been migrated to the
  # tool shed upon a new release, they will be added to this tool config
  # file.
  #migrated_tools_config: config/migrated_tools_conf.xml

  # File that contains the XML section and tool tags from all tool panel
  # config files integrated into a single file that defines the tool
  # panel layout.  This file can be changed by the Galaxy administrator
  # to alter the layout of the tool panel.  If not present, Galaxy will
  # create it.
  #integrated_tool_panel_config: integrated_tool_panel.xml

  # Default path to the directory containing the tools defined in
  # tool_conf.xml. Other tool config files must include the tool_path as
  # an attribute in the <toolbox> tag.
  #tool_path: tools

  # Path to the directory in which tool dependencies are placed.  This
  # is used by the Tool Shed to install dependencies and can also be
  # used by administrators to manually install or link to dependencies.
  # For details, see:   https://galaxyproject.org/admin/config/tool-
  # dependencies Set the string to None to explicitly disable tool
  # dependency handling. If this option is set to none or an invalid
  # path, installing tools with dependencies from the Tool Shed will
  # fail.
  #tool_dependency_dir: database/dependencies

  # The dependency resolvers config file specifies an ordering and
  # options for how Galaxy resolves tool dependencies (requirement tags
  # in Tool XML). The default ordering is to the use the Tool Shed for
  # tools installed that way, use local Galaxy packages, and then use
  # Conda if available. See https://github.com/galaxyproject/galaxy/blob
  # /dev/doc/source/admin/dependency_resolvers.rst for more information
  # on these options.
  #dependency_resolvers_config_file: config/dependency_resolvers_conf.xml

  # conda_prefix is the location on the filesystem where Conda packages
  # and environments are installed IMPORTANT: Due to a current
  # limitation in conda, the total length of the conda_prefix and the
  # job_working_directory path should be less than 50 characters!
  #conda_prefix: <tool_dependency_dir>/_conda

  # Override the Conda executable to use, it will default to the one on
  # the PATH (if available) and then to <conda_prefix>/bin/conda
  #conda_exec: null

  # Pass debug flag to conda commands.
  #conda_debug: false

  # conda channels to enable by default (https://conda.io/docs/user-
  # guide/tasks/manage-channels.html)
  #conda_ensure_channels: iuc,conda-forge,bioconda,defaults

  # Use locally-built conda packages.
  #conda_use_local: false

  # Set to True to instruct Galaxy to look for and install missing tool
  # dependencies before each job runs.
  #conda_auto_install: false

  # Set to True to instruct Galaxy to install Conda from the web
  # automatically if it cannot find a local copy and conda_exec is not
  # configured.
  #conda_auto_init: true

  # You must set this to True if conda_prefix and job_working_directory
  # are not on the same volume, or some conda dependencies will fail to
  # execute at job runtime. Conda will copy packages content instead of
  # creating hardlinks or symlinks. This will prevent problems with some
  # specific packages (perl, R), at the cost of extra disk space usage
  # and extra time spent copying packages.
  #conda_copy_dependencies: false

  # Certain dependency resolvers (namely Conda) take a considerable
  # amount of time to build an isolated job environment in the
  # job_working_directory if the job working directory is on a network
  # share.  Set the following option to True to cache the dependencies
  # in a folder. This option is beta and should only be used if you
  # experience long waiting times before a job is actually submitted to
  # your cluster.
  #use_cached_dependency_manager: false

  # By default the tool_dependency_cache_dir is the _cache directory of
  # the tool dependency directory
  #tool_dependency_cache_dir: <tool_dependency_dir>/_cache

  # By default, when using a cached dependency manager, the dependencies
  # are cached when installing new tools and when using tools for the
  # first time. Set this to False if you prefer dependencies to be
  # cached only when installing new tools.
  #precache_dependencies: true

  # File containing the Galaxy Tool Sheds that should be made available
  # to install from in the admin interface (.sample used if default does
  # not exist).
  #tool_sheds_config_file: config/tool_sheds_conf.xml

  # Set to True to enable monitoring of tools and tool directories
  # listed in any tool config file specified in tool_config_file option.
  # If changes are found, tools are automatically reloaded.  Watchdog (
  # https://pypi.org/project/watchdog/ ) must be installed and available
  # to Galaxy to use this option. Other options include 'auto' which
  # will attempt to watch tools if the watchdog library is available but
  # won't fail to load Galaxy if it is not and 'polling' which will use
  # a less efficient monitoring scheme that may work in wider range of
  # scenarios than the watchdog default.
  #watch_tools: 'false'

  # Set to True to enable monitoring of dynamic job rules. If changes
  # are found, rules are automatically reloaded. Takes the same values
  # as the 'watch_tools' option.
  #watch_job_rules: 'false'

  # As of 18.09, Galaxy defaults to setting up the object store
  # configuration for output datasets during the job queue step in job
  # handlers. This should generally provide for more robust job
  # submission, more configurability, and a better user experience but
  # may in some cases slightly slow down the job handler job setup
  # process. On the off chance that an admin would like to or need to
  # optimize job handlers at the expense of user experience and web
  # handling this option will remain for some time by setting this
  # option to true. This behavior however should be considered
  # deprecated and this option will likely be removed in future versions
  # of Galaxy. For more information see
  # https://github.com/galaxyproject/galaxy/issues/6513.
  #legacy_eager_objectstore_initialization: false

  # Enable Galaxy to fetch Docker containers registered with quay.io
  # generated from tool requirements resolved through conda. These
  # containers (when available) have been generated using mulled -
  # https://github.com/mulled . These containers are highly beta and
  # availability will vary by tool. This option will additionally only
  # be used for job destinations with Docker enabled.
  #enable_beta_mulled_containers: false

  # Container resolvers configuration (beta). Set up a file describing
  # container resolvers to use when discovering containers for Galaxy.
  # If this is set to None, the default containers loaded is determined
  # by enable_beta_mulled_containers.
  #containers_resolvers_config_file: ''

  # involucro is a tool used to build Docker or Singularity containers
  # for tools from Conda dependencies referenced in tools as
  # `requirement`s. The following path is the location of involucro on
  # the Galaxy host. This is ignored if the relevant container resolver
  # isn't enabled, and will install on demand unless involucro_auto_init
  # is set to False.
  #involucro_path: database/dependencies/involucro

  # Install involucro as needed to build Docker or Singularity
  # containers for tools. Ignored if relevant container resolver is not
  # used.
  #involucro_auto_init: true

  # Conda channels to use when building Docker or Singularity containers
  # using involucro.
  #mulled_channels: conda-forge,bioconda

  # Enable automatic polling of relative tool sheds to see if any
  # updates are available for installed repositories.  Ideally only one
  # Galaxy server process should be able to check for repository
  # updates.  The setting for hours_between_check should be an integer
  # between 1 and 24.
  #enable_tool_shed_check: false

  # Enable automatic polling of relative tool sheds to see if any
  # updates are available for installed repositories.  Ideally only one
  # Galaxy server process should be able to check for repository
  # updates.  The setting for hours_between_check should be an integer
  # between 1 and 24.
  #hours_between_check: 12

  # Enable use of an in-memory registry with bi-directional
  # relationships between repositories (i.e., in addition to lists of
  # dependencies for a repository, keep an in-memory registry of
  # dependent items for each repository.
  #manage_dependency_relationships: false

  # XML config file that contains data table entries for the
  # ToolDataTableManager.  This file is manually # maintained by the
  # Galaxy administrator (.sample used if default does not exist).
  #tool_data_table_config_path: config/tool_data_table_conf.xml

  # XML config file that contains additional data table entries for the
  # ToolDataTableManager.  This file is automatically generated based on
  # the current installed tool shed repositories that contain valid
  # tool_data_table_conf.xml.sample files.  At the time of installation,
  # these entries are automatically added to the following file, which
  # is parsed and applied to the ToolDataTableManager at server start
  # up.
  #shed_tool_data_table_config: config/shed_tool_data_table_conf.xml

  # Directory where data used by tools is located.  See the samples in
  # that directory and the Galaxy Community Hub for help:
  # https://galaxyproject.org/admin/data-integration
  #tool_data_path: tool-data

  # Directory where Tool Data Table related files will be placed when
  # installed from a ToolShed. Defaults to tool_data_path.
  #shed_tool_data_path: tool-data

  # Set to True to enable monitoring of the tool_data and
  # shed_tool_data_path directories. If changes in tool data table files
  # are found, the tool data tables for that data manager are
  # automatically reloaded. Watchdog (
  # https://pypi.org/project/watchdog/ ) must be installed and available
  # to Galaxy to use this option. Other options include 'auto' which
  # will attempt to use the watchdog library if it is available but
  # won't fail to load Galaxy if it is not and 'polling' which will use
  # a less efficient monitoring scheme that may work in wider range of
  # scenarios than the watchdog default.
  #watch_tool_data_dir: 'false'

  # File containing old-style genome builds
  #builds_file_path: tool-data/shared/ucsc/builds.txt

  # Directory where chrom len files are kept, currently mainly used by
  # trackster
  #len_file_path: tool-data/shared/ucsc/chrom

  # Datatypes config file(s), defines what data (file) types are
  # available in Galaxy (.sample is used if default does not exist).  If
  # a datatype appears in multiple files, the last definition is used
  # (though the first sniffer is used so limit sniffer definitions to
  # one file).
  #datatypes_config_file: config/datatypes_conf.xml

  # Enable sniffing of compressed datatypes. This can be
  # configured/overridden on a per-datatype basis in the
  # datatypes_conf.xml file. With this option set to False the
  # compressed datatypes will be unpacked before sniffing.
  #sniff_compressed_dynamic_datatypes_default: true

  # Disable the 'Auto-detect' option for file uploads
  #datatypes_disable_auto: false

  # Visualizations config directory: where to look for individual
  # visualization plugins.  The path is relative to the Galaxy root dir.
  # To use an absolute path begin the path with '/'.  This is a comma
  # separated list. Defaults to "config/plugins/visualizations".
  #visualization_plugins_directory: config/plugins/visualizations

  # Interactive environment plugins root directory: where to look for
  # interactive environment plugins.  By default none will be loaded.
  # Set to config/plugins/interactive_environments to load Galaxy's
  # stock plugins. These will require Docker to be configured and have
  # security considerations, so proceed with caution. The path is
  # relative to the Galaxy root dir.  To use an absolute path begin the
  # path with '/'.  This is a comma separated list.
  #interactive_environment_plugins_directory: null

  # To run interactive environment containers in Docker Swarm mode (on
  # an existing swarm), set this option to True and set
  # `docker_connect_port` in the IE plugin config (ini) file(s) of any
  # IE plugins you have enabled and ensure that you are not using any
  # `docker run`-specific options in your plugins' `command_inject`
  # options (swarm mode services run using `docker service create`,
  # which has a different and more limited set of options). This option
  # can be overridden on a per-plugin basis by using the `swarm_mode`
  # option in the plugin's ini config file.
  #interactive_environment_swarm_mode: false

  # Galaxy can run a "swarm manager" service that will monitor
  # utilization of the swarm and provision/deprovision worker nodes as
  # necessary. The service has its own configuration file.
  #swarm_manager_config_file: config/swarm_manager_conf.yml

  # Interactive tour directory: where to store interactive tour
  # definition files. Galaxy ships with several basic interface tours
  # enabled, though a different directory with custom tours can be
  # specified here. The path is relative to the Galaxy root dir.  To use
  # an absolute path begin the path with '/'.  This is a comma separated
  # list.
  #tour_config_dir: config/plugins/tours

  # Webhooks directory: where to store webhooks - plugins to extend the
  # Galaxy UI. By default none will be loaded.  Set to
  # config/plugins/webhooks/demo to load Galaxy's demo webhooks.  To use
  # an absolute path begin the path with '/'.  This is a comma separated
  # list. Add test/functional/webhooks to this list to include the demo
  # webhooks used to test the webhook framework.
  #webhooks_dir: config/plugins/webhooks

  # Each job is given a unique empty directory as its current working
  # directory. This option defines in what parent directory those
  # directories will be created.
  #job_working_directory: database/jobs_directory

  # If using a cluster, Galaxy will write job scripts and stdout/stderr
  # to this directory.
  #cluster_files_directory: database/pbs

  # Mako templates are compiled as needed and cached for reuse, this
  # directory is used for the cache
  #template_cache_path: database/compiled_templates

  # Set to false to disable various checks Galaxy will do to ensure it
  # can run job scripts before attempting to execute or submit them.
  #check_job_script_integrity: true

  # Number of checks to execute if check_job_script_integrity is
  # enabled.
  #check_job_script_integrity_count: 35

  # Time to sleep between checks if check_job_script_integrity is
  # enabled (in seconds).
  #check_job_script_integrity_sleep: 0.25

  # Set the default shell used by non-containerized jobs Galaxy-wide.
  # This defaults to bash for all jobs and can be overridden at the
  # destination level for heterogeneous clusters. conda job resolution
  # requires bash or zsh so if this is switched to /bin/sh for instance
  # - conda resolution should be disabled. Containerized jobs always use
  # /bin/sh - so more maximum portability tool authors should assume
  # generated commands run in sh.
  #default_job_shell: /bin/bash

  # Citation related caching.  Tool citations information maybe fetched
  # from external sources such as https://doi.org/ by Galaxy - the
  # following parameters can be used to control the caching used to
  # store this information.
  #citation_cache_type: file

  # Citation related caching.  Tool citations information maybe fetched
  # from external sources such as https://doi.org/ by Galaxy - the
  # following parameters can be used to control the caching used to
  # store this information.
  #citation_cache_data_dir: database/citations/data

  # Citation related caching.  Tool citations information maybe fetched
  # from external sources such as https://doi.org/ by Galaxy - the
  # following parameters can be used to control the caching used to
  # store this information.
  #citation_cache_lock_dir: database/citations/lock

  # Configuration file for the object store If this is set and exists,
  # it overrides any other objectstore settings.
  #object_store_config_file: config/object_store_conf.xml

  # What Dataset attribute is used to reference files in an ObjectStore
  # implementation, default is 'id' but can also be set to 'uuid' for
  # more de-centralized usage.
  #object_store_store_by: id

  # Galaxy sends mail for various things: subscribing users to the
  # mailing list if they request it, password resets, reporting dataset
  # errors, and sending activation emails. To do this, it needs to send
  # mail through an SMTP server, which you may define here (host:port).
  # Galaxy will automatically try STARTTLS but will continue upon
  # failure.
  #smtp_server: ''

  # If your SMTP server requires a username and password, you can
  # provide them here (password in cleartext here, but if your server
  # supports STARTTLS it will be sent over the network encrypted).
  #smtp_username: ''

  # If your SMTP server requires a username and password, you can
  # provide them here (password in cleartext here, but if your server
  # supports STARTTLS it will be sent over the network encrypted).
  #smtp_password: ''

  # If your SMTP server requires SSL from the beginning of the
  # connection
  #smtp_ssl: false

  # On the user registration form, users may choose to join a mailing
  # list. This is the address used to subscribe to the list. Uncomment
  # and leave empty if you want to remove this option from the user
  # registration form.
  #mailing_join_addr: galaxy-announce-join@bx.psu.edu

  # Datasets in an error state include a link to report the error.
  # Those reports will be sent to this address.  Error reports are
  # disabled if no address is set.  Also this email is shown as a
  # contact to user in case of Galaxy misconfiguration and other events
  # user may encounter.
  #error_email_to: ''

  # Email address to use in the 'From' field when sending emails for
  # account activations, workflow step notifications and password
  # resets. We recommend using string in the following format: Galaxy
  # Project <galaxy-no-reply@example.com> If not configured, '<galaxy-
  # no-reply@HOSTNAME>' will be used.
  #email_from: ''

  # URL of the support resource for the galaxy instance.  Used in
  # activation emails.
  #instance_resource_url: https://galaxyproject.org/

  # E-mail domains blacklist is used for filtering out users that are
  # using disposable email address during the registration.  If their
  # address domain matches any domain in the blacklist, they are refused
  # the registration.
  #blacklist_file: config/disposable_email_blacklist.conf

  # Registration warning message is used to discourage people from
  # registering multiple accounts.  Applies mostly for the main Galaxy
  # instance. If no message specified the warning box will not be shown.
  #registration_warning_message: Please register only one account - we provide this service free of charge and have limited computational resources. Multi-accounts are tracked and will be subjected to account termination and data deletion.

  # User account activation feature global flag.  If set to "False", the
  # rest of the Account activation configuration is ignored and user
  # activation is disabled (i.e. accounts are active since
  # registration). The activation is also not working in case the SMTP
  # server is not defined.
  #user_activation_on: false

  # Activation grace period (in hours).  Activation is not forced (login
  # is not disabled) until grace period has passed.  Users under grace
  # period can't run jobs. Enter 0 to disable grace period.
  #activation_grace_period: 3

  # Shown in warning box to users that were not activated yet. In use
  # only if activation_grace_period is set.
  #inactivity_box_content: Your account has not been activated yet.  Feel free to browse around and see what's available, but you won't be able to upload data or run jobs until you have verified your email address.

  # Password expiration period (in days). Users are required to change
  # their password every x days. Users will be redirected to the change
  # password screen when they log in after their password expires. Enter
  # 0 to disable password expiration.
  #password_expiration_period: 0

  # Galaxy Session Timeout This provides a timeout (in minutes) after
  # which a user will have to log back in. A duration of 0 disables this
  # feature.
  #session_duration: 0

  # You can enter tracking code here to track visitor's behavior through
  # your Google Analytics account.  Example: UA-XXXXXXXX-Y
  #ga_code: ''

  # Galaxy can display data at various external browsers.  These options
  # specify which browsers should be available.  URLs and builds
  # available at these browsers are defined in the specified files.  If
  # use_remote_user = True, display application servers will be denied
  # access to Galaxy and so displaying datasets in these sites will
  # fail. display_servers contains a list of hostnames which should be
  # allowed to bypass security to display datasets.  Please be aware
  # that there are security implications if this is allowed.  More
  # details (including required changes to the proxy server config) are
  # available in the Apache proxy documentation on the Galaxy Community
  # Hub.  The list of servers in this sample config are for the UCSC
  # Main, Test and Archaea browsers, but the default if left commented
  # is to not allow any display sites to bypass security (you must
  # uncomment the line below to allow them).
  #display_servers: hgw1.cse.ucsc.edu,hgw2.cse.ucsc.edu,hgw3.cse.ucsc.edu,hgw4.cse.ucsc.edu,hgw5.cse.ucsc.edu,hgw6.cse.ucsc.edu,hgw7.cse.ucsc.edu,hgw8.cse.ucsc.edu,lowepub.cse.ucsc.edu

  # To disable the old-style display applications that are hardcoded
  # into datatype classes, set enable_old_display_applications = False.
  # This may be desirable due to using the new-style, XML-defined,
  # display applications that have been defined for many of the
  # datatypes that have the old-style. There is also a potential
  # security concern with the old-style applications, where a malicious
  # party could provide a link that appears to reference the Galaxy
  # server, but contains a redirect to a third-party server, tricking a
  # Galaxy user to access said site.
  #enable_old_display_applications: true

  # Show a message box under the masthead.
  #message_box_visible: false

  # Show a message box under the masthead.
  #message_box_content: ''

  # Class of the message box under the masthead. Possible values are:
  # 'info' (the default), 'warning', 'error', 'done'.
  #message_box_class: info

  # Append "/{brand}" to the "Galaxy" text in the masthead.
  #brand: ''

  # Format string used when showing date and time information. The
  # string may contain: - the directives used by Python time.strftime()
  # function (see
  # https://docs.python.org/library/time.html#time.strftime ), - $locale
  # (complete format string for the server locale), - $iso8601 (complete
  # format string as specified by ISO 8601 international   standard).
  #pretty_datetime_format: $locale (UTC)

  # Location of the configuration file containing extra user
  # preferences.
  #user_preferences_extra_conf_path: config/user_preferences_extra_conf.yml

  # Default localization for Galaxy UI. Allowed values are listed at the
  # end of client/galaxy/scripts/nls/locale.js. With the default value
  # (auto), the locale will be automatically adjusted to the user's
  # navigator language. Users can override this settings in their user
  # preferences if the localization settings are enabled in
  # user_preferences_extra_conf.yml
  #default_locale: auto

  # URL (with schema http/https) of the Galaxy instance as accessible
  # within your local network - if specified used as a default by pulsar
  # file staging and Jupyter Docker container for communicating back
  # with Galaxy via the API.  If you are attempting to set up GIEs on
  # Mac OS X with Docker Desktop for Mac and your Galaxy instance runs
  # on port 8080 this should be 'http://host.docker.internal:8080'.  For
  # more details see https://docs.docker.com/docker-for-mac/networking/
  #galaxy_infrastructure_url: http://localhost:8080

  # If the above URL cannot be determined ahead of time in dynamic
  # environments but the port which should be used to access Galaxy can
  # be - this should be set to prevent Galaxy from having to guess.  For
  # example if Galaxy is sitting behind a proxy with REMOTE_USER enabled
  # - infrastructure shouldn't talk to Python processes directly and
  # this should be set to 80 or 443, etc... If unset this file will be
  # read for a server block defining a port corresponding to the webapp.
  #galaxy_infrastructure_web_port: 8080

  # The URL of the page to display in Galaxy's middle pane when loaded.
  # This can be an absolute or relative URL.
  #welcome_url: /static/welcome.html

  # The URL linked by the "Galaxy/brand" text.
  #logo_url: /

  # The URL linked by the "Galaxy Help" link in the "Help" menu.
  #helpsite_url: ''

  # The URL linked by the "Wiki" link in the "Help" menu.
  #wiki_url: https://galaxyproject.org/

  # The URL linked by the "Support" link in the "Help" menu.
  #support_url: https://galaxyproject.org/support/

  # The URL linked by the "How to Cite Galaxy" link in the "Help" menu.
  #citation_url: https://galaxyproject.org/citing-galaxy

  # The URL linked by the "Search" link in the "Help" menu.
  #search_url: https://galaxyproject.org/search/

  # The URL linked by the "Mailing Lists" link in the "Help" menu.
  #mailing_lists_url: https://galaxyproject.org/mailing-lists

  # The URL linked by the "Videos" link in the "Help" menu.
  #screencasts_url: https://vimeo.com/galaxyproject

  # Points to the GenomeSpace UI service which will be used by the
  # GenomeSpace importer and exporter tools
  #genomespace_ui_url: https://gsui.genomespace.org/jsui/

  # The URL linked by the "Terms and Conditions" link in the "Help"
  # menu, as well as on the user registration and login forms and in the
  # activation emails.
  #terms_url: ''

  # The URL linked by the "Galaxy Q&A" link in the "Help" menu The
  # Galaxy Q&A site is under development; when the site is done, this
  # URL will be set and uncommented.
  #qa_url: null

  # Serve static content, which must be enabled if you're not serving it
  # via a proxy server.  These options should be self explanatory and so
  # are not documented individually.  You can use these paths (or ones
  # in the proxy server) to point to your own styles.
  #static_enabled: true

  # Serve static content, which must be enabled if you're not serving it
  # via a proxy server.  These options should be self explanatory and so
  # are not documented individually.  You can use these paths (or ones
  # in the proxy server) to point to your own styles.
  #static_cache_time: 360

  # Serve static content, which must be enabled if you're not serving it
  # via a proxy server.  These options should be self explanatory and so
  # are not documented individually.  You can use these paths (or ones
  # in the proxy server) to point to your own styles.
  #static_dir: static/

  # Serve static content, which must be enabled if you're not serving it
  # via a proxy server.  These options should be self explanatory and so
  # are not documented individually.  You can use these paths (or ones
  # in the proxy server) to point to your own styles.
  #static_images_dir: static/images

  # Serve static content, which must be enabled if you're not serving it
  # via a proxy server.  These options should be self explanatory and so
  # are not documented individually.  You can use these paths (or ones
  # in the proxy server) to point to your own styles.
  #static_favicon_dir: static/favicon.ico

  # Serve static content, which must be enabled if you're not serving it
  # via a proxy server.  These options should be self explanatory and so
  # are not documented individually.  You can use these paths (or ones
  # in the proxy server) to point to your own styles.
  #static_scripts_dir: static/scripts/

  # Serve static content, which must be enabled if you're not serving it
  # via a proxy server.  These options should be self explanatory and so
  # are not documented individually.  You can use these paths (or ones
  # in the proxy server) to point to your own styles.
  #static_style_dir: static/june_2007_style/blue

  # Serve static content, which must be enabled if you're not serving it
  # via a proxy server.  These options should be self explanatory and so
  # are not documented individually.  You can use these paths (or ones
  # in the proxy server) to point to your own styles.
  #static_robots_txt: static/robots.txt

  # Incremental Display Options
  #display_chunk_size: 65536

  # For help on configuring the Advanced proxy features, see:
  # https://docs.galaxyproject.org/en/master/admin/production.html
  # Apache can handle file downloads (Galaxy-to-user) via mod_xsendfile.
  # Set this to True to inform Galaxy that mod_xsendfile is enabled
  # upstream.
  #apache_xsendfile: false

  # The same download handling can be done by nginx using X-Accel-
  # Redirect.  This should be set to the path defined in the nginx
  # config as an internal redirect with access to Galaxy's data files
  # (see documentation linked above).
  #nginx_x_accel_redirect_base: ''

  # If using compression in the upstream proxy server, use this option
  # to disable gzipping of library .tar.gz and .zip archives, since the
  # proxy server will do it faster on the fly.
  #upstream_gzip: false

  # The following default adds a header to web request responses that
  # will cause modern web browsers to not allow Galaxy to be embedded in
  # the frames of web applications hosted at other hosts - this can help
  # prevent a class of attack called clickjacking
  # (https://www.owasp.org/index.php/Clickjacking).  If you configure a
  # proxy in front of Galaxy - please ensure this header remains intact
  # to protect your users.  Uncomment and leave empty to not set the `X
  # -Frame-Options` header.
  #x_frame_options: SAMEORIGIN

  # nginx can also handle file uploads (user-to-Galaxy) via
  # nginx_upload_module. Configuration for this is complex and explained
  # in detail in the documentation linked above.  The upload store is a
  # temporary directory in which files uploaded by the upload module
  # will be placed.
  #nginx_upload_store: ''

  # This value overrides the action set on the file upload form, e.g.
  # the web path where the nginx_upload_module has been configured to
  # intercept upload requests.
  #nginx_upload_path: ''

  # Galaxy can also use nginx_upload_module to receive files staged out
  # upon job completion by remote job runners (i.e. Pulsar) that
  # initiate staging operations on the remote end.  See the Galaxy nginx
  # documentation for the corresponding nginx configuration.
  #nginx_upload_job_files_store: ''

  # Galaxy can also use nginx_upload_module to receive files staged out
  # upon job completion by remote job runners (i.e. Pulsar) that
  # initiate staging operations on the remote end.  See the Galaxy nginx
  # documentation for the corresponding nginx configuration.
  #nginx_upload_job_files_path: ''

  # Galaxy can upload user files in chunks without using nginx. Enable
  # the chunk uploader by specifying a chunk size larger than 0. The
  # chunk size is specified in bytes (default: 100MB).
  #chunk_upload_size: 104857600

  # Have Galaxy manage dynamic proxy component for routing requests to
  # other services based on Galaxy's session cookie.  It will attempt to
  # do this by default though you do need to install node+npm and do an
  # npm install from `lib/galaxy/web/proxy/js`.  It is generally more
  # robust to configure this externally, managing it however Galaxy is
  # managed.  If True, Galaxy will only launch the proxy if it is
  # actually going to be used (e.g. for Jupyter).
  #dynamic_proxy_manage: true

  # As of 16.04 Galaxy supports multiple proxy types. The original
  # NodeJS implementation, alongside a new Golang single-binary-no-
  # dependencies version. Valid values are (node, golang)
  #dynamic_proxy: node

  # The NodeJS dynamic proxy can use an SQLite database or a JSON file
  # for IPC, set that here.
  #dynamic_proxy_session_map: database/session_map.sqlite

  # Set the port and IP for the dynamic proxy to bind to, this must
  # match the external configuration if dynamic_proxy_manage is False.
  #dynamic_proxy_bind_port: 8800

  # Set the port and IP for the dynamic proxy to bind to, this must
  # match the external configuration if dynamic_proxy_manage is False.
  #dynamic_proxy_bind_ip: 0.0.0.0

  # Enable verbose debugging of Galaxy-managed dynamic proxy.
  #dynamic_proxy_debug: false

  # The dynamic proxy is proxied by an external proxy (e.g. apache
  # frontend to nodejs to wrap connections in SSL).
  #dynamic_proxy_external_proxy: false

  # Additionally, when the dynamic proxy is proxied by an upstream
  # server, you'll want to specify a prefixed URL so both Galaxy and the
  # proxy reside under the same path that your cookies are under. This
  # will result in a url like https://FQDN/galaxy-prefix/gie_proxy for
  # proxying
  #dynamic_proxy_prefix: gie_proxy

  # This attribute governs the minimum length of time between
  # consecutive HTTP/WS requests through the proxy, before the proxy
  # considers a container as being inactive and kills it.
  #dynamic_proxy_golang_noaccess: 60

  # In order to kill containers, the golang proxy has to check at some
  # interval for possibly dead containers. This is exposed as a
  # configurable parameter, but the default value is probably fine.
  #dynamic_proxy_golang_clean_interval: 10

  # The golang proxy needs to know how to talk to your docker daemon.
  # Currently TLS is not supported, that will come in an update.
  #dynamic_proxy_golang_docker_address: unix:///var/run/docker.sock

  # The golang proxy uses a RESTful HTTP API for communication with
  # Galaxy instead of a JSON or SQLite file for IPC. If you do not
  # specify this, it will be set randomly for you. You should set this
  # if you are managing the proxy manually.
  #dynamic_proxy_golang_api_key: ''

  # If True, Galaxy will attempt to configure a simple root logger if a
  # "loggers" section does not appear in this configuration file.
  #auto_configure_logging: true

  # Verbosity of console log messages.  Acceptable values can be found
  # here: https://docs.python.org/library/logging.html#logging-levels A
  # custom debug level of "TRACE" is available for even more verbosity.
  #log_level: DEBUG

  # Controls where and how the server logs messages. If unset, the
  # default is to log all messages to standard output at the level
  # defined by the `log_level` configuration option. Configuration is
  # described in the documentation at:
  # https://docs.galaxyproject.org/en/master/admin/config_logging.html
  #logging: null

  # Print database operations to the server log (warning, quite
  # verbose!).
  #database_engine_option_echo: false

  # Print database pool operations to the server log (warning, quite
  # verbose!).
  #database_engine_option_echo_pool: false

  # Turn on logging of application events and some user events to the
  # database.
  #log_events: true

  # Turn on logging of user actions to the database.  Actions currently
  # logged are grid views, tool searches, and use of "recently" used
  # tools menu.  The log_events and log_actions functionality will
  # eventually be merged.
  #log_actions: true

  # Fluentd configuration.  Various events can be logged to the fluentd
  # instance configured below by enabling fluent_log.
  #fluent_log: false

  # Fluentd configuration.  Various events can be logged to the fluentd
  # instance configured below by enabling fluent_log.
  #fluent_host: localhost

  # Fluentd configuration.  Various events can be logged to the fluentd
  # instance configured below by enabling fluent_log.
  #fluent_port: 24224

  # Sanitize all HTML tool output.  By default, all tool output served
  # as 'text/html' will be sanitized thoroughly.  This can be disabled
  # if you have special tools that require unaltered output.  WARNING:
  # disabling this does make the Galaxy instance susceptible to XSS
  # attacks initiated by your users.
  #sanitize_all_html: true

  # Whitelist sanitization file. Datasets created by tools listed in
  # this file are trusted and will not have their HTML sanitized on
  # display.  This can be manually edited or manipulated through the
  # Admin control panel -- see "Manage Display Whitelist"
  #sanitize_whitelist_file: config/sanitize_whitelist.txt

  # By default Galaxy will serve non-HTML tool output that may
  # potentially contain browser executable JavaScript content as plain
  # text.  This will for instance cause SVG datasets to not render
  # properly and so may be disabled by setting the following option to
  # True.
  #serve_xss_vulnerable_mimetypes: false

  # Return a Access-Control-Allow-Origin response header that matches
  # the Origin header of the request if that Origin hostname matches one
  # of the strings or regular expressions listed here. This is a comma
  # separated list of hostname strings or regular expressions beginning
  # and ending with /. E.g.
  # mysite.com,google.com,usegalaxy.org,/^[\w\.]*example\.com/ See:
  # https://developer.mozilla.org/en-US/docs/Web/HTTP/CORS
  #allowed_origin_hostnames: ''

  # Set the following to True to use Jupyter nbconvert to build HTML
  # from Jupyter notebooks in Galaxy histories.  This process may allow
  # users to execute arbitrary code or serve arbitrary HTML.  If
  # enabled, Jupyter must be available and on Galaxy's PATH, to do this
  # run `pip install jinja2 pygments jupyter` in Galaxy's virtualenv.
  #trust_jupyter_notebook_conversion: false

  # Debug enables access to various config options useful for
  # development and debugging: use_lint, use_profile, use_printdebug and
  # use_interactive.  It also causes the files used by PBS/SGE
  # (submission script, output, and error) to remain on disk after the
  # job is complete.
  #debug: false

  # Check for WSGI compliance.
  #use_lint: false

  # Run the Python profiler on each request.
  #use_profile: false

  # Intercept print statements and show them on the returned page.
  #use_printdebug: true

  # Enable live debugging in your browser.  This should NEVER be enabled
  # on a public site.
  #use_interactive: false

  # When stopping Galaxy cleanly, how much time to give various
  # monitoring/polling threads to finish before giving up on joining
  # them. Set to 0 to disable this and terminate without waiting. Among
  # others, these threads include the job handler workers, which are
  # responsible for preparing/submitting and collecting/finishing jobs,
  # and which can cause job errors if not shut down cleanly. If using
  # supervisord, consider also increasing the value of `stopwaitsecs`.
  # If using job handler mules, consider also setting the `mule-reload-
  # mercy` uWSGI option. See the Galaxy Admin Documentation for more.
  #monitor_thread_join_timeout: 30

  # Write thread status periodically to 'heartbeat.log',  (careful, uses
  # disk space rapidly!).  Useful to determine why your processes may be
  # consuming a lot of CPU.
  #use_heartbeat: false

  # Control the period (in seconds) between dumps. Use -1 to disable.
  # Regardless of this setting, if use_heartbeat is enabled, you can
  # send a Galaxy process (unless running with uWSGI) SIGUSR1 (`kill
  # -USR1`) to force a dump.
  #heartbeat_interval: 20

  # Heartbeat log filename. Can accept the template variables
  # {server_name} and {pid}
  #heartbeat_log: heartbeat_{server_name}.log

  # Log to Sentry Sentry is an open source logging and error aggregation
  # platform.  Setting sentry_dsn will enable the Sentry middleware and
  # errors will be sent to the indicated sentry instance.  This
  # connection string is available in your sentry instance under
  # <project_name> -> Settings -> API Keys.
  #sentry_dsn: ''

  # Sentry slow request logging.  Requests slower than the threshold
  # indicated below will be sent as events to the configured Sentry
  # server (above, sentry_dsn).  A value of '0' is disabled.  For
  # example, you would set this to .005 to log all queries taking longer
  # than 5 milliseconds.
  #sentry_sloreq_threshold: 0.0

  # Log to statsd Statsd is an external statistics aggregator
  # (https://github.com/etsy/statsd) Enabling the following options will
  # cause galaxy to log request timing and other statistics to the
  # configured statsd instance.  The statsd_prefix is useful if you are
  # running multiple Galaxy instances and want to segment statistics
  # between them within the same aggregator.
  #statsd_host: null

  # Log to statsd Statsd is an external statistics aggregator
  # (https://github.com/etsy/statsd) Enabling the following options will
  # cause galaxy to log request timing and other statistics to the
  # configured statsd instance.  The statsd_prefix is useful if you are
  # running multiple Galaxy instances and want to segment statistics
  # between them within the same aggregator.
  #statsd_port: 8125

  # Log to statsd Statsd is an external statistics aggregator
  # (https://github.com/etsy/statsd) Enabling the following options will
  # cause galaxy to log request timing and other statistics to the
  # configured statsd instance.  The statsd_prefix is useful if you are
  # running multiple Galaxy instances and want to segment statistics
  # between them within the same aggregator.
  #statsd_prefix: galaxy

  # If you are using telegraf to collect these metrics and then sending
  # them to InfluxDB, Galaxy can provide more nicely tagged metrics.
  # Instead of sending prefix + dot-separated-path, Galaxy will send
  # prefix with a tag path set to the page url
  #statsd_influxdb: false

  # Add an option to the library upload form which allows administrators
  # to upload a directory of files.
  #library_import_dir: ''

  # Add an option to the library upload form which allows authorized
  # non-administrators to upload a directory of files.  The configured
  # directory must contain sub-directories named the same as the non-
  # admin user's Galaxy login ( email ).  The non-admin user is
  # restricted to uploading files or sub-directories of files contained
  # in their directory.
  #user_library_import_dir: ''

  # If user_library_import_dir is set, this option will auto create a
  # library import directory for every user (based on their email) upon
  # login.
  #user_library_import_dir_auto_creation: false

  # For security reasons, users may not import any files that actually
  # lie outside of their `user_library_import_dir` (e.g. using symbolic
  # links). A list of directories can be allowed by setting the
  # following option (the list is comma-separated). Be aware that *any*
  # user with library import permissions can import from anywhere in
  # these directories (assuming they are able to create symlinks to
  # them).
  #user_library_import_symlink_whitelist: ''

  # In conjunction or alternatively, Galaxy can restrict user library
  # imports to those files that the user can read (by checking basic
  # unix permissions). For this to work, the username has to match the
  # username on the filesystem.
  #user_library_import_check_permissions: false

  # Allow admins to paste filesystem paths during upload. For libraries
  # this adds an option to the admin library upload tool allowing admins
  # to paste filesystem paths to files and directories in a box, and
  # these paths will be added to a library.  For history uploads, this
  # allows pasting in paths as URIs. (i.e. prefixed with file://). Set
  # to True to enable.  Please note the security implication that this
  # will give Galaxy Admins access to anything your Galaxy user has
  # access to.
  #allow_path_paste: false

  # Users may choose to download multiple files from a library in an
  # archive.  By default, Galaxy allows users to select from a few
  # different archive formats if testing shows that Galaxy is able to
  # create files using these formats. Specific formats can be disabled
  # with this option, separate more than one format with commas.
  # Available formats are currently 'zip', 'gz', and 'bz2'.
  #disable_library_comptypes: null

  # Some sequencer integration features in beta allow you to
  # automatically transfer datasets.  This is done using a lightweight
  # transfer manager which runs outside of Galaxy (but is spawned by it
  # automatically).  Galaxy will communicate with this manager over the
  # port specified here.
  #transfer_manager_port: 8163

  # Boosts are used to customize this instance's toolbox search. The
  # higher the boost, the more importance the scoring algorithm gives to
  # the given field.  Section refers to the tool group in the tool
  # panel.  Rest of the fields are tool's attributes.
  #tool_name_boost: 9.0

  # Boosts are used to customize this instance's toolbox search. The
  # higher the boost, the more importance the scoring algorithm gives to
  # the given field.  Section refers to the tool group in the tool
  # panel.  Rest of the fields are tool's attributes.
  #tool_section_boost: 3.0

  # Boosts are used to customize this instance's toolbox search. The
  # higher the boost, the more importance the scoring algorithm gives to
  # the given field.  Section refers to the tool group in the tool
  # panel.  Rest of the fields are tool's attributes.
  #tool_description_boost: 2.0

  # Boosts are used to customize this instance's toolbox search. The
  # higher the boost, the more importance the scoring algorithm gives to
  # the given field.  Section refers to the tool group in the tool
  # panel.  Rest of the fields are tool's attributes.
  #tool_label_boost: 1.0

  # Boosts are used to customize this instance's toolbox search. The
  # higher the boost, the more importance the scoring algorithm gives to
  # the given field.  Section refers to the tool group in the tool
  # panel.  Rest of the fields are tool's attributes.
  #tool_stub_boost: 5.0

  # Boosts are used to customize this instance's toolbox search. The
  # higher the boost, the more importance the scoring algorithm gives to
  # the given field.  Section refers to the tool group in the tool
  # panel.  Rest of the fields are tool's attributes.
  #tool_help_boost: 0.5

  # Limits the number of results in toolbox search.  Can be used to
  # tweak how many results will appear.
  #tool_search_limit: 20

  # Enable/ disable Ngram-search for tools. It makes tool search results
  # tolerant for spelling mistakes in the query by dividing the query
  # into multiple ngrams and search for each ngram
  #tool_enable_ngram_search: false

  # Set minimum size of ngrams
  #tool_ngram_minsize: 3

  # Set maximum size of ngrams
  #tool_ngram_maxsize: 4

  # Set tool test data directory. The test framework sets this value to
  # 'test-data,https://github.com/galaxyproject/galaxy-test-data.git'
  # which will cause Galaxy to clone down extra test data on the fly for
  # certain tools distributed with Galaxy but this is likely not
  # appropriate for production systems. Instead one can simply clone
  # that repository directly and specify a path here instead of a Git
  # HTTP repository.
  #tool_test_data_directories: test-data

  # Galaxy encodes various internal values when these values will be
  # output in some format (for example, in a URL or cookie).  You should
  # set a key to be used by the algorithm that encodes and decodes these
  # values. It can be any string with a length between 5 and 56 bytes.
  # One simple way to generate a value for this is with the shell
  # command:   python -c 'from __future__ import print_function; import
  # time; print(time.time())' | md5sum | cut -f 1 -d ' '
  #id_secret: USING THE DEFAULT IS NOT SECURE!

  # User authentication can be delegated to an upstream proxy server
  # (usually Apache).  The upstream proxy should set a REMOTE_USER
  # header in the request. Enabling remote user disables regular logins.
  # For more information, see: https://docs.galaxyproject.org/en/master/
  # admin/special_topics/apache.html
  #use_remote_user: false

  # If use_remote_user is enabled and your external authentication
  # method just returns bare usernames, set a default mail domain to be
  # appended to usernames, to become your Galaxy usernames (email
  # addresses).
  #remote_user_maildomain: ''

  # If use_remote_user is enabled, the header that the upstream proxy
  # provides the remote username in defaults to HTTP_REMOTE_USER (the
  # 'HTTP_' is prepended by WSGI).  This option allows you to change the
  # header.  Note, you still need to prepend 'HTTP_' to the header in
  # this option, but your proxy server should *not* include 'HTTP_' at
  # the beginning of the header name.
  #remote_user_header: HTTP_REMOTE_USER

  # If use_remote_user is enabled, anyone who can log in to the Galaxy
  # host may impersonate any other user by simply sending the
  # appropriate header.  Thus a secret shared between the upstream proxy
  # server, and Galaxy is required. If anyone other than the Galaxy user
  # is using the server, then apache/nginx should pass a value in the
  # header 'GX_SECRET' that is identical to the one below.
  #remote_user_secret: USING THE DEFAULT IS NOT SECURE!

  # If use_remote_user is enabled, you can set this to a URL that will
  # log your users out.
  #remote_user_logout_href: ''

  # If your proxy and/or authentication source does not normalize e-mail
  # addresses or user names being passed to Galaxy - set the following
  # option to True to force these to lower case.
  #normalize_remote_user_email: false

  # If an e-mail address is specified here, it will hijack remote user
  # mechanics (``use_remote_user``) and have the webapp inject a single
  # fixed user. This has the effect of turning Galaxy into a single user
  # application with no login or external proxy required. Such
  # applications should not be exposed to the world.
  #single_user: null

  # Administrative users - set this to a comma-separated list of valid
  # Galaxy users (email addresses).  These users will have access to the
  # Admin section of the server, and will have access to create users,
  # groups, roles, libraries, and more.  For more information, see:
  # https://galaxyproject.org/admin/
  #admin_users: ''

  # Force everyone to log in (disable anonymous access).
  #require_login: false

  # Show the site's welcome page (see welcome_url) alongside the login
  # page (even if require_login is True)
  #show_welcome_with_login: false

  # Allow unregistered users to create new accounts (otherwise, they
  # will have to be created by an admin).
  #allow_user_creation: true

  # Allow administrators to delete accounts.
  #allow_user_deletion: false

  # Allow administrators to log in as other users (useful for debugging)
  #allow_user_impersonation: false

  # When using LDAP for authentication, allow administrators to pre-
  # populate users using an additional form on 'Create new user'
  #show_user_prepopulate_form: false

  # Allow users to remove their datasets from disk immediately
  # (otherwise, datasets will be removed after a time period specified
  # by an administrator in the cleanup scripts run via cron)
  #allow_user_dataset_purge: true

  # By default, users' data will be public, but setting this to True
  # will cause it to be private.  Does not affect existing users and
  # data, only ones created after this option is set.  Users may still
  # change their default back to public.
  #new_user_dataset_access_role_default_private: false

  # Expose user list.  Setting this to True will expose the user list to
  # authenticated users.  This makes sharing datasets in smaller galaxy
  # instances much easier as they can type a name/email and have the
  # correct user show up. This makes less sense on large public Galaxy
  # instances where that data shouldn't be exposed.  For semi-public
  # Galaxies, it may make sense to expose just the username and not
  # email, or vice versa.  If enable_beta_gdpr is set to True, then this
  # option will be overridden and set to False.
  #expose_user_name: false

  # Expose user list.  Setting this to True will expose the user list to
  # authenticated users.  This makes sharing datasets in smaller galaxy
  # instances much easier as they can type a name/email and have the
  # correct user show up. This makes less sense on large public Galaxy
  # instances where that data shouldn't be exposed.  For semi-public
  # Galaxies, it may make sense to expose just the username and not
  # email, or vice versa.  If enable_beta_gdpr is set to True, then this
  # option will be overridden and set to False.
  #expose_user_email: false

  # Whitelist for local network addresses for "Upload from URL" dialog.
  # By default, Galaxy will deny access to the local network address
  # space, to prevent users making requests to services which the
  # administrator did not intend to expose. Previously, you could
  # request any network service that Galaxy might have had access to,
  # even if the user could not normally access it. It should be a comma
  # separated list of IP addresses or IP address/mask, e.g.
  # 10.10.10.10,10.0.1.0/24,fd00::/8
  #fetch_url_whitelist: null

  # Enables GDPR Compliance mode. This makes several changes to the way
  # Galaxy logs and exposes data externally such as removing emails and
  # usernames from logs and bug reports. It also causes the delete user
  # admin action to permanently redact their username and password, but
  # not to delete data associated with the account as this is not
  # currently easily implementable.  You are responsible for removing
  # personal data from backups.  This forces expose_user_email and
  # expose_user_name to be false, and forces user_deletion to be true to
  # support the right to erasure.  Please read the GDPR section under
  # the special topics area of the admin documentation.
  #enable_beta_gdpr: false

  # Enable the new container interface for Interactive Environments
  #enable_beta_containers_interface: false

  # Enable beta workflow modules that should not yet be considered part
  # of Galaxy's stable API.
  #enable_beta_workflow_modules: false

  # Default format for the export of workflows. Possible values are 'ga'
  # or 'format2'.
  #default_workflow_export_format: ga

  # Following options only apply to workflows scheduled using the legacy
  # workflow run API (running workflows via a POST to /api/workflows).
  # Force usage of Galaxy's beta workflow scheduler under certain
  # circumstances - this workflow scheduling forces Galaxy to schedule
  # workflows in the background so initial submission of the workflows
  # is significantly sped up. This does however force the user to
  # refresh their history manually to see newly scheduled steps (for
  # "normal" workflows - steps are still scheduled far in advance of
  # them being queued and scheduling here doesn't refer to actual
  # cluster job scheduling). Workflows containing more than the
  # specified number of steps will always use the Galaxy's beta workflow
  # scheduling.
  #force_beta_workflow_scheduled_min_steps: 250

  # Following options only apply to workflows scheduled using the legacy
  # workflow run API (running workflows via a POST to /api/workflows).
  # Force usage of Galaxy's beta workflow scheduler under certain
  # circumstances - this workflow scheduling forces Galaxy to schedule
  # workflows in the background so initial submission of the workflows
  # is significantly sped up. This does however force the user to
  # refresh their history manually to see newly scheduled steps (for
  # "normal" workflows - steps are still scheduled far in advance of
  # them being queued and scheduling here doesn't refer to actual
  # cluster job scheduling). Workflows containing more than the
  # specified number of steps will always use the Galaxy's beta workflow
  # scheduling. Switch to using Galaxy's beta workflow scheduling for
  # all workflows involving collections.
  #force_beta_workflow_scheduled_for_collections: false

  # If multiple job handlers are enabled, allow Galaxy to schedule
  # workflow invocations in multiple handlers simultaneously. This is
  # discouraged because it results in a less predictable order of
  # workflow datasets within in histories.
  #parallelize_workflow_scheduling_within_histories: false

  # This is the maximum amount of time a workflow invocation may stay in
  # an active scheduling state in seconds. Set to -1 to disable this
  # maximum and allow any workflow invocation to schedule indefinitely.
  # The default corresponds to 1 month.
  #maximum_workflow_invocation_duration: 2678400

  # Specify a maximum number of jobs that any given workflow scheduling
  # iteration can create. Set this to a positive integer to prevent
  # large collection jobs in a workflow from preventing other jobs from
  # executing. This may also mitigate memory issues associated with
  # scheduling workflows at the expense of increased total DB traffic
  # because model objects are expunged from the SQL alchemy session
  # between workflow invocation scheduling iterations. Set to -1 to
  # disable any such maximum (the default).
  #maximum_workflow_jobs_per_scheduling_iteration: -1

  # Force serial scheduling of workflows within the context of a
  # particular history
  #history_local_serial_workflow_scheduling: false

  # Enables and disables OpenID Connect (OIDC) support.
  #enable_oidc: false

  # Sets the path to OIDC configuration file.
  #oidc_config_file: config/oidc_config.xml

  # Sets the path to OIDC backends configuration file.
  #oidc_backends_config_file: config/oidc_backends_config.xml

  # XML config file that allows the use of different authentication
  # providers (e.g. LDAP) instead or in addition to local authentication
  # (.sample is used if default does not exist).
  #auth_config_file: config/auth_conf.xml

  # Optional list of email addresses of API users who can make calls on
  # behalf of other users.
  #api_allow_run_as: ''

  # Master key that allows many API admin actions to be used without
  # actually having a defined admin user in the database/config.  Only
  # set this if you need to bootstrap Galaxy, you probably do not want
  # to set this on public servers.
  #master_api_key: changethis

  # Enable access to post-authentication options via OpenID.
  #enable_openid: false

  # If OpenID is enabled, consumer cache directory to use.
  #openid_consumer_cache_path: database/openid_consumer_cache

  # Enable tool tags (associating tools with tags).  This has its own
  # option since its implementation has a few performance implications
  # on startup for large servers.
  #enable_tool_tags: false

  # Enable a feature when running workflows.  When enabled, default
  # datasets are selected for "Set at Runtime" inputs from the history
  # such that the same input will not be selected twice, unless there
  # are more inputs than compatible datasets in the history. When False,
  # the most recently added compatible item in the history will be used
  # for each "Set at Runtime" input, independent of others in the
  # Workflow
  #enable_unique_workflow_defaults: false

  # The URL to the myExperiment instance being used (omit scheme but
  # include port)
  #myexperiment_url: www.myexperiment.org:80

  # Enable Galaxy's "Upload via FTP" interface.  You'll need to install
  # and configure an FTP server (we've used ProFTPd since it can use
  # Galaxy's database for authentication) and set the following two
  # options. This should point to a directory containing subdirectories
  # matching users' identifier (defaults to e-mail), where Galaxy will
  # look for files.
  #ftp_upload_dir: ''

  # This should be the hostname of your FTP server, which will be
  # provided to users in the help text.
  #ftp_upload_site: ''

  # User attribute to use as subdirectory in calculating default
  # ftp_upload_dir pattern. By default this will be email so a user's
  # FTP upload directory will be ${ftp_upload_dir}/${user.email}. Can
  # set this to other attributes such as id or username though.
  #ftp_upload_dir_identifier: email

  # Python string template used to determine an FTP upload directory for
  # a particular user.
  #ftp_upload_dir_template: ${ftp_upload_dir}/${ftp_upload_dir_identifier

  # This should be set to False to prevent Galaxy from deleting uploaded
  # FTP files as it imports them.
  #ftp_upload_purge: true

  # Enable enforcement of quotas.  Quotas can be set from the Admin
  # interface.
  #enable_quotas: false

  # This option allows users to see the full path of datasets via the
  # "View Details" option in the history. This option also exposes the
  # command line to non-administrative users. Administrators can always
  # see dataset paths.
  #expose_dataset_path: false

  # This option allows users to see the job metrics (except for
  # environment variables).
  #expose_potentially_sensitive_job_metrics: false

  # Enable the API for sample tracking
  #enable_legacy_sample_tracking_api: false

  # Allow non-admin users to view available Data Manager options.
  #enable_data_manager_user_view: false

  # File where Data Managers are configured (.sample used if default
  # does not exist).
  #data_manager_config_file: config/data_manager_conf.xml

  # File where Tool Shed based Data Managers are configured.
  #shed_data_manager_config_file: config/shed_data_manager_conf.xml

  # Directory to store Data Manager based tool-data; defaults to
  # tool_data_path.
  #galaxy_data_manager_data_path: tool-data

  # To increase performance of job execution and the web interface, you
  # can separate Galaxy into multiple processes.  There are more than
  # one way to do this, and they are explained in detail in the
  # documentation:
  # https://docs.galaxyproject.org/en/master/admin/scaling.html  By
  # default, Galaxy manages and executes jobs from within a single
  # process and notifies itself of new jobs via in-memory queues.  Jobs
  # are run locally on the system on which Galaxy is started.  Advanced
  # job running capabilities can be configured through the job
  # configuration file.
  #job_config_file: config/job_conf.xml

  # Description of job running configuration, can be embedded into
  # Galaxy configuration or loaded from an additional file with the
  # job_config_file option.
  #job_config: null

  # Rather than specifying a dependency_resolvers_config_file, the
  # definition of the resolvers to enable can be embedded into Galaxy's
  # config with this option. This has no effect if a
  # dependency_resolvers_config_file is used.
  #dependency_resolvers: null

  # When jobs fail due to job runner problems, Galaxy can be configured
  # to retry these or reroute the jobs to new destinations. Very fine
  # control of this is available with resubmit declarations in
  # job_conf.xml. For simple deployments of Galaxy though, the following
  # attribute can define resubmission conditions for all job
  # destinations. If any job destination defines even one resubmission
  # condition explicitly in job_conf.xml - the condition described by
  # this option will not apply to that destination. For instance, the
  # condition: 'attempt < 3 and unknown_error and (time_running < 300 or
  # time_since_queued < 300)' would retry up to two times jobs that
  # didn't fail due to detected memory or walltime limits but did fail
  # quickly (either while queueing or running). The commented out
  # default below results in no default job resubmission condition,
  # failing jobs are just failed outright.
  #default_job_resubmission_condition: null

  # This option is deprecated, use the `mem-self` handler assignment
  # option in the job configuration instead.
  #track_jobs_in_database: true

  # This enables splitting of jobs into tasks, if specified by the
  # particular tool config. This is a new feature and not recommended
  # for production servers yet.
  #use_tasked_jobs: false

  # This enables splitting of jobs into tasks, if specified by the
  # particular tool config. This is a new feature and not recommended
  # for production servers yet.
  #local_task_queue_workers: 2

  # Enable job recovery (if Galaxy is restarted while cluster jobs are
  # running, it can "recover" them when it starts).  This is not safe to
  # use if you are running more than one Galaxy server using the same
  # database.
  #enable_job_recovery: true

  # Although it is fairly reliable, setting metadata can occasionally
  # fail.  In these instances, you can choose to retry setting it
  # internally or leave it in a failed state (since retrying internally
  # may cause the Galaxy process to be unresponsive).  If this option is
  # set to False, the user will be given the option to retry externally,
  # or set metadata manually (when possible).
  #retry_metadata_internally: true

  # Very large metadata values can cause Galaxy crashes.  This will
  # allow limiting the maximum metadata key size (in bytes used in
  # memory, not the end result database value size) Galaxy will attempt
  # to save with a dataset.  Use 0 to disable this feature.  The default
  # is 5MB, but as low as 1MB seems to be a reasonable size.
  #max_metadata_value_size: 5242880

  # This option will override tool output paths to write outputs to the
  # job working directory (instead of to the file_path) and the job
  # manager will move the outputs to their proper place in the dataset
  # directory on the Galaxy server after the job completes. This is
  # necessary (for example) if jobs run on a cluster and datasets can
  # not be created by the user running the jobs (e.g. if the filesystem
  # is mounted read-only or the jobs are run by a different user than
  # the galaxy user).
  #outputs_to_working_directory: false

  # If your network filesystem's caching prevents the Galaxy server from
  # seeing the job's stdout and stderr files when it completes, you can
  # retry reading these files.  The job runner will retry the number of
  # times specified below, waiting 1 second between tries.  For NFS, you
  # may want to try the -noac mount option (Linux) or -actimeo=0
  # (Solaris).
  #retry_job_output_collection: 0

  # In the past Galaxy would preserve its Python environment when
  # running jobs ( and still does for internal tools packaged with
  # Galaxy). This behavior exposes Galaxy internals to tools and could
  # result in problems when activating Python environments for tools
  # (such as with Conda packaging). The default legacy_only will
  # restrict this behavior to tools identified by the Galaxy team as
  # requiring this environment. Set this to "always" to restore the
  # previous behavior (and potentially break Conda dependency resolution
  # for many tools). Set this to legacy_and_local to preserve the
  # environment for legacy tools and locally managed tools (this might
  # be useful for instance if you are installing software into Galaxy's
  # virtualenv for tool development).
  #preserve_python_environment: legacy_only

  # Clean up various bits of jobs left on the filesystem after
  # completion.  These bits include the job working directory, external
  # metadata temporary files, and DRM stdout and stderr files (if using
  # a DRM).  Possible values are: always, onsuccess, never
  #cleanup_job: always

  # When running DRMAA jobs as the Galaxy user
  # (https://docs.galaxyproject.org/en/master/admin/cluster.html
  # #submitting-jobs-as-the-real-user) this script is used to run the
  # job script Galaxy generates for a tool execution.
  #drmaa_external_runjob_script: sudo -E scripts/drmaa_external_runner.py --assign_all_groups

  # When running DRMAA jobs as the Galaxy user
  # (https://docs.galaxyproject.org/en/master/admin/cluster.html
  # #submitting-jobs-as-the-real-user) this script is used to kill such
  # jobs by Galaxy (e.g. if the user cancels the job).
  #drmaa_external_killjob_script: sudo -E scripts/drmaa_external_killer.py

  # When running DRMAA jobs as the Galaxy user
  # (https://docs.galaxyproject.org/en/master/admin/cluster.html
  # #submitting-jobs-as-the-real-user) this script is used transfer
  # permissions back and forth between the Galaxy user and the user that
  # is running the job.
  #external_chown_script: sudo -E scripts/external_chown_script.py

  # When running DRMAA jobs as the Galaxy user
  # (https://docs.galaxyproject.org/en/master/admin/cluster.html
  # #submitting-jobs-as-the-real-user) Galaxy can extract the user name
  # from the email address (actually the local-part before the @) or the
  # username which are both stored in the Galaxy data base. The latter
  # option is particularly useful for installations that get the
  # authentication from LDAP. Also, Galaxy can accept the name of a
  # common system user (eg. galaxy_worker) who can run every job being
  # submitted. This user should not be the same user running the galaxy
  # system. Possible values are user_email (default), username or
  # <common_system_user>
  #real_system_username: user_email

  # File to source to set up the environment when running jobs.  By
  # default, the environment in which the Galaxy server starts is used
  # when running jobs locally, and the environment set up per the DRM's
  # submission method and policy is used when running jobs on a cluster
  # (try testing with `qsub` on the command line).
  # environment_setup_file can be set to the path of a file on the
  # cluster that should be sourced by the user to set up the environment
  # prior to running tools.  This can be especially useful for running
  # jobs as the actual user, to remove the need to configure each user's
  # environment individually.
  #environment_setup_file: ''

  # Optional file containing job resource data entry fields definition.
  # These fields will be presented to users in the tool forms and allow
  # them to overwrite default job resources such as number of
  # processors, memory and walltime.
  #job_resource_params_file: config/job_resource_params_conf.xml

  # Similar to the above parameter, workflows can describe parameters
  # used to influence scheduling of jobs within the workflow. This
  # requires both a description of the fields available (which defaults
  # to the definitions in job_resource_params_file if not set).
  #workflow_resource_params_file: config/workflow_resource_params_conf.xml

  # This parameter describes how to map users and workflows to a set of
  # workflow resource parameter to present (typically input IDs from
  # workflow_resource_params_file). If this this is a function reference
  # it will be passed various inputs (workflow model object and user)
  # and it should produce a list of input IDs. If it is a path it is
  # expected to an XML or YAML file describing how to map group names to
  # parameter descriptions (additional types of mappings via these files
  # could be implemented but haven't yet - for instance using workflow
  # tags to do the mapping).
  #workflow_resource_params_mapper: config/workflow_resource_mapper_conf.yml

  # If using job concurrency limits (configured in job_config_file),
  # several extra database queries must be performed to determine the
  # number of jobs a user has dispatched to a given destination.  By
  # default, these queries will happen for every job that is waiting to
  # run, but if cache_user_job_count is set to True, it will only happen
  # once per iteration of the handler queue. Although better for
  # performance due to reduced queries, the trade-off is a greater
  # possibility that jobs will be dispatched past the configured limits
  # if running many handlers.
  #cache_user_job_count: false

  # Define toolbox filters (https://galaxyproject.org/user-defined-
  # toolbox-filters/) that admins may use to restrict the tools to
  # display.
  #tool_filters: null

  # Define toolbox filters (https://galaxyproject.org/user-defined-
  # toolbox-filters/) that admins may use to restrict the tool labels to
  # display.
  #tool_label_filters: null

  # Define toolbox filters (https://galaxyproject.org/user-defined-
  # toolbox-filters/) that admins may use to restrict the tool sections
  # to display.
  #tool_section_filters: null

  # Define toolbox filters (https://galaxyproject.org/user-defined-
  # toolbox-filters/) that users may use to restrict the tools to
  # display.
  #user_tool_filters: examples:restrict_upload_to_admins, examples:restrict_encode

  # Define toolbox filters (https://galaxyproject.org/user-defined-
  # toolbox-filters/) that users may use to restrict the tool sections
  # to display.
  #user_tool_section_filters: examples:restrict_text

  # Define toolbox filters (https://galaxyproject.org/user-defined-
  # toolbox-filters/) that users may use to restrict the tool labels to
  # display.
  #user_tool_label_filters: examples:restrict_upload_to_admins, examples:restrict_encode

  # The base module(s) that are searched for modules for toolbox
  # filtering (https://galaxyproject.org/user-defined-toolbox-filters/)
  # functions.
  #toolbox_filter_base_modules: galaxy.tools.toolbox.filters,galaxy.tools.filters

  # Galaxy uses AMQP internally for communicating between processes.
  # For example, when reloading the toolbox or locking job execution,
  # the process that handled that particular request will tell all
  # others to also reload, lock jobs, etc. For connection examples, see 
  # http://docs.celeryproject.org/projects/kombu/en/latest/userguide/con
  # nections.html  Without specifying anything here, galaxy will first
  # attempt to use your specified database_connection above.  If that's
  # not specified either, Galaxy will automatically create and use a
  # separate sqlite database located in your <galaxy>/database folder
  # (indicated in the commented out line below).
  #amqp_internal_connection: sqlalchemy+sqlite:///./database/control.sqlite?isolation_level=IMMEDIATE

  # Galaxy real time communication server settings
  #enable_communication_server: false

  # Galaxy real time communication server settings
  #communication_server_host: http://localhost

  # Galaxy real time communication server settings
  #communication_server_port: 7070

  # persistent_communication_rooms is a comma-separated list of rooms
  # that should be always available.
  #persistent_communication_rooms: null

  # Allow disabling pbkdf2 hashing of passwords for legacy situations.
  # This should normally be left enabled unless there is a specific
  # reason to disable it.
  #use_pbkdf2: true
=======
../lib/galaxy/config/sample/galaxy.yml.sample
>>>>>>> 05d77b75
<|MERGE_RESOLUTION|>--- conflicted
+++ resolved
@@ -1,1773 +1 @@
-<<<<<<< HEAD
-# Galaxy is configured by default to be usable in a single-user development
-# environment.  To tune the application for a multi-user production
-# environment, see the documentation at:
-# 
-#  https://docs.galaxyproject.org/en/master/admin/production.html
-# 
-# Throughout this sample configuration file, except where stated otherwise,
-# uncommented values override the default if left unset, whereas commented
-# values are set to the default value.  Relative paths are relative to the root
-# Galaxy directory.
-# 
-# Examples of many of these options are explained in more detail in the Galaxy
-# Community Hub.
-# 
-#   https://galaxyproject.org/admin/config
-# 
-# Config hackers are encouraged to check there before asking for help.
-# 
-uwsgi:
-
-  # The address and port on which to listen.  By default, only listen to
-  # localhost (galaxy will not be accessible over the network).  Use
-  # ':8080' to listen on all available network interfaces.
-  http: 127.0.0.1:8080
-
-  # By default uWSGI allocates a very small buffer (4096 bytes) for the
-  # headers of each request. If you start receiving "invalid request
-  # block size" in your logs, it could mean you need a bigger buffer. We
-  # recommend at least 16384.
-  buffer-size: 16384
-
-  # Number of web server (worker) processes to fork after the
-  # application has loaded. If this is set to greater than 1, thunder-
-  # lock likely should be enabled below.
-  processes: 1
-
-  # Number of threads for each web server process.
-  threads: 4
-
-  # Number of threads for serving static content and handling internal
-  # routing requests.
-  offload-threads: 2
-
-  # Mapping to serve style content.
-  static-map: /static/style=static/style/blue
-
-  # Mapping to serve the remainder of the static content.
-  static-map: /static=static
-
-  # Mapping to serve the favicon.
-  static-map: /favicon.ico=static/favicon.ico
-
-  # Enable the master process manager. Disabled by default for maximum
-  # compatibility with CTRL+C, but should be enabled for use with
-  # --daemon and/or production deployments.
-  master: false
-
-  # Path to the application's Python virtual environment. If using Conda
-  # for Galaxy's framework dependencies (not tools!), do not set this.
-  virtualenv: .venv
-
-  # Path to the application's Python library.
-  pythonpath: lib
-
-  # The entry point which returns the web application (e.g. Galaxy,
-  # Reports, etc.) that you are loading.
-  module: galaxy.webapps.galaxy.buildapp:uwsgi_app()
-
-  # Mount the web application (e.g. Galaxy, Reports, etc.) at the given
-  # URL prefix. Cannot be used together with 'module:' above.
-  #mount: /galaxy=galaxy.webapps.galaxy.buildapp:uwsgi_app()
-
-  # Make uWSGI rewrite PATH_INFO and SCRIPT_NAME according to mount-
-  # points. Set this to true if a URL prefix is used.
-  manage-script-name: false
-
-  # It is usually a good idea to set this to ``true`` if processes is
-  # greater than 1.
-  thunder-lock: false
-
-  # Cause uWSGI to respect the traditional behavior of dying on SIGTERM
-  # (its default is to brutally reload workers)
-  die-on-term: true
-
-  # Cause uWSGI to gracefully reload workers and mules upon receipt of
-  # SIGINT (its default is to brutally kill workers)
-  hook-master-start: unix_signal:2 gracefully_kill_them_all
-
-  # Cause uWSGI to gracefully reload workers and mules upon receipt of
-  # SIGTERM (its default is to brutally kill workers)
-  hook-master-start: unix_signal:15 gracefully_kill_them_all
-
-  # Feature necessary for proper mule signal handling
-  py-call-osafterfork: true
-
-  # Ensure application threads will run if `threads` is unset.
-  enable-threads: true
-
-galaxy:
-
-  # By default, Galaxy uses a SQLite database at
-  # 'database/universe.sqlite'.  You may use a SQLAlchemy connection
-  # string to specify an external database instead.  This string takes
-  # many options which are explained in detail in the config file
-  # documentation.
-  #database_connection: sqlite:///./database/universe.sqlite?isolation_level=IMMEDIATE
-
-  # If the server logs errors about not having enough database pool
-  # connections, you will want to increase these values, or consider
-  # running more Galaxy processes.
-  #database_engine_option_pool_size: 5
-
-  # If the server logs errors about not having enough database pool
-  # connections, you will want to increase these values, or consider
-  # running more Galaxy processes.
-  #database_engine_option_max_overflow: 10
-
-  # If using MySQL and the server logs the error "MySQL server has gone
-  # away", you will want to set this to some positive value (7200 should
-  # work).
-  #database_engine_option_pool_recycle: -1
-
-  # If large database query results are causing memory or response time
-  # issues in the Galaxy process, leave the result on the server
-  # instead.  This option is only available for PostgreSQL and is highly
-  # recommended.
-  #database_engine_option_server_side_cursors: false
-
-  # Log all database transactions, can be useful for debugging and
-  # performance profiling.  Logging is done via Python's 'logging'
-  # module under the qualname
-  # 'galaxy.model.orm.logging_connection_proxy'
-  #database_query_profiling_proxy: false
-
-  # If auto-creating a postgres database on startup - it can be based on
-  # an existing template database. This will set that. This is probably
-  # only useful for testing but documentation is included here for
-  # completeness.
-  #database_template: ''
-
-  # Slow query logging.  Queries slower than the threshold indicated
-  # below will be logged to debug.  A value of '0' is disabled.  For
-  # example, you would set this to .005 to log all queries taking longer
-  # than 5 milliseconds.
-  #slow_query_log_threshold: 0
-
-  # Enables a per request sql debugging option. If this is set to true,
-  # append ?sql_debug=1 to web request URLs to enable detailed logging
-  # on the backend of SQL queries generated during that request. This is
-  # useful for debugging slow endpoints during development.
-  #enable_per_request_sql_debugging: false
-
-  # By default, Galaxy will use the same database to track user data and
-  # tool shed install data.  There are many situations in which it is
-  # valuable to separate these - for instance bootstrapping fresh Galaxy
-  # instances with pretested installs.  The following option can be used
-  # to separate the tool shed install database (all other options listed
-  # above but prefixed with install_ are also available).
-  #install_database_connection: sqlite:///./database/universe.sqlite?isolation_level=IMMEDIATE
-
-  # Setting the following option to true will cause Galaxy to
-  # automatically migrate the database forward after updates. This is
-  # not recommended for production use.
-  #database_auto_migrate: false
-
-  # Wait for database to become available instead of failing
-  # immediately.
-  #database_wait: false
-
-  # Number of attempts before failing if database_wait is enabled.
-  #database_wait_attempts: 60
-
-  # Time to sleep between attempts if database_wait is enabled (in
-  # seconds).
-  #database_wait_sleep: 1.0
-
-  # Where dataset files are stored. It must accessible at the same path
-  # on any cluster nodes that will run Galaxy jobs, unless using Pulsar.
-  #file_path: database/files
-
-  # Where temporary files are stored. It must accessible at the same
-  # path on any cluster nodes that will run Galaxy jobs, unless using
-  # Pulsar.
-  #new_file_path: database/tmp
-
-  # Tool config files, defines what tools are available in Galaxy. Tools
-  # can be locally developed or installed from Galaxy tool sheds.
-  # (config/tool_conf.xml.sample will be used if left unset and
-  # config/tool_conf.xml does not exist).
-  #tool_config_file: config/tool_conf.xml,config/shed_tool_conf.xml
-
-  # Enable / disable checking if any tools defined in the above non-shed
-  # tool_config_files (i.e., tool_conf.xml) have been migrated from the
-  # Galaxy code distribution to the Tool Shed. This functionality is
-  # largely untested in modern Galaxy releases and has serious issues
-  # such as #7273 and the possibility of slowing down Galaxy startup, so
-  # the default and recommended value is False.
-  #check_migrate_tools: false
-
-  # Tool config maintained by tool migration scripts.  If you use the
-  # migration scripts to install tools that have been migrated to the
-  # tool shed upon a new release, they will be added to this tool config
-  # file.
-  #migrated_tools_config: config/migrated_tools_conf.xml
-
-  # File that contains the XML section and tool tags from all tool panel
-  # config files integrated into a single file that defines the tool
-  # panel layout.  This file can be changed by the Galaxy administrator
-  # to alter the layout of the tool panel.  If not present, Galaxy will
-  # create it.
-  #integrated_tool_panel_config: integrated_tool_panel.xml
-
-  # Default path to the directory containing the tools defined in
-  # tool_conf.xml. Other tool config files must include the tool_path as
-  # an attribute in the <toolbox> tag.
-  #tool_path: tools
-
-  # Path to the directory in which tool dependencies are placed.  This
-  # is used by the Tool Shed to install dependencies and can also be
-  # used by administrators to manually install or link to dependencies.
-  # For details, see:   https://galaxyproject.org/admin/config/tool-
-  # dependencies Set the string to None to explicitly disable tool
-  # dependency handling. If this option is set to none or an invalid
-  # path, installing tools with dependencies from the Tool Shed will
-  # fail.
-  #tool_dependency_dir: database/dependencies
-
-  # The dependency resolvers config file specifies an ordering and
-  # options for how Galaxy resolves tool dependencies (requirement tags
-  # in Tool XML). The default ordering is to the use the Tool Shed for
-  # tools installed that way, use local Galaxy packages, and then use
-  # Conda if available. See https://github.com/galaxyproject/galaxy/blob
-  # /dev/doc/source/admin/dependency_resolvers.rst for more information
-  # on these options.
-  #dependency_resolvers_config_file: config/dependency_resolvers_conf.xml
-
-  # conda_prefix is the location on the filesystem where Conda packages
-  # and environments are installed IMPORTANT: Due to a current
-  # limitation in conda, the total length of the conda_prefix and the
-  # job_working_directory path should be less than 50 characters!
-  #conda_prefix: <tool_dependency_dir>/_conda
-
-  # Override the Conda executable to use, it will default to the one on
-  # the PATH (if available) and then to <conda_prefix>/bin/conda
-  #conda_exec: null
-
-  # Pass debug flag to conda commands.
-  #conda_debug: false
-
-  # conda channels to enable by default (https://conda.io/docs/user-
-  # guide/tasks/manage-channels.html)
-  #conda_ensure_channels: iuc,conda-forge,bioconda,defaults
-
-  # Use locally-built conda packages.
-  #conda_use_local: false
-
-  # Set to True to instruct Galaxy to look for and install missing tool
-  # dependencies before each job runs.
-  #conda_auto_install: false
-
-  # Set to True to instruct Galaxy to install Conda from the web
-  # automatically if it cannot find a local copy and conda_exec is not
-  # configured.
-  #conda_auto_init: true
-
-  # You must set this to True if conda_prefix and job_working_directory
-  # are not on the same volume, or some conda dependencies will fail to
-  # execute at job runtime. Conda will copy packages content instead of
-  # creating hardlinks or symlinks. This will prevent problems with some
-  # specific packages (perl, R), at the cost of extra disk space usage
-  # and extra time spent copying packages.
-  #conda_copy_dependencies: false
-
-  # Certain dependency resolvers (namely Conda) take a considerable
-  # amount of time to build an isolated job environment in the
-  # job_working_directory if the job working directory is on a network
-  # share.  Set the following option to True to cache the dependencies
-  # in a folder. This option is beta and should only be used if you
-  # experience long waiting times before a job is actually submitted to
-  # your cluster.
-  #use_cached_dependency_manager: false
-
-  # By default the tool_dependency_cache_dir is the _cache directory of
-  # the tool dependency directory
-  #tool_dependency_cache_dir: <tool_dependency_dir>/_cache
-
-  # By default, when using a cached dependency manager, the dependencies
-  # are cached when installing new tools and when using tools for the
-  # first time. Set this to False if you prefer dependencies to be
-  # cached only when installing new tools.
-  #precache_dependencies: true
-
-  # File containing the Galaxy Tool Sheds that should be made available
-  # to install from in the admin interface (.sample used if default does
-  # not exist).
-  #tool_sheds_config_file: config/tool_sheds_conf.xml
-
-  # Set to True to enable monitoring of tools and tool directories
-  # listed in any tool config file specified in tool_config_file option.
-  # If changes are found, tools are automatically reloaded.  Watchdog (
-  # https://pypi.org/project/watchdog/ ) must be installed and available
-  # to Galaxy to use this option. Other options include 'auto' which
-  # will attempt to watch tools if the watchdog library is available but
-  # won't fail to load Galaxy if it is not and 'polling' which will use
-  # a less efficient monitoring scheme that may work in wider range of
-  # scenarios than the watchdog default.
-  #watch_tools: 'false'
-
-  # Set to True to enable monitoring of dynamic job rules. If changes
-  # are found, rules are automatically reloaded. Takes the same values
-  # as the 'watch_tools' option.
-  #watch_job_rules: 'false'
-
-  # As of 18.09, Galaxy defaults to setting up the object store
-  # configuration for output datasets during the job queue step in job
-  # handlers. This should generally provide for more robust job
-  # submission, more configurability, and a better user experience but
-  # may in some cases slightly slow down the job handler job setup
-  # process. On the off chance that an admin would like to or need to
-  # optimize job handlers at the expense of user experience and web
-  # handling this option will remain for some time by setting this
-  # option to true. This behavior however should be considered
-  # deprecated and this option will likely be removed in future versions
-  # of Galaxy. For more information see
-  # https://github.com/galaxyproject/galaxy/issues/6513.
-  #legacy_eager_objectstore_initialization: false
-
-  # Enable Galaxy to fetch Docker containers registered with quay.io
-  # generated from tool requirements resolved through conda. These
-  # containers (when available) have been generated using mulled -
-  # https://github.com/mulled . These containers are highly beta and
-  # availability will vary by tool. This option will additionally only
-  # be used for job destinations with Docker enabled.
-  #enable_beta_mulled_containers: false
-
-  # Container resolvers configuration (beta). Set up a file describing
-  # container resolvers to use when discovering containers for Galaxy.
-  # If this is set to None, the default containers loaded is determined
-  # by enable_beta_mulled_containers.
-  #containers_resolvers_config_file: ''
-
-  # involucro is a tool used to build Docker or Singularity containers
-  # for tools from Conda dependencies referenced in tools as
-  # `requirement`s. The following path is the location of involucro on
-  # the Galaxy host. This is ignored if the relevant container resolver
-  # isn't enabled, and will install on demand unless involucro_auto_init
-  # is set to False.
-  #involucro_path: database/dependencies/involucro
-
-  # Install involucro as needed to build Docker or Singularity
-  # containers for tools. Ignored if relevant container resolver is not
-  # used.
-  #involucro_auto_init: true
-
-  # Conda channels to use when building Docker or Singularity containers
-  # using involucro.
-  #mulled_channels: conda-forge,bioconda
-
-  # Enable automatic polling of relative tool sheds to see if any
-  # updates are available for installed repositories.  Ideally only one
-  # Galaxy server process should be able to check for repository
-  # updates.  The setting for hours_between_check should be an integer
-  # between 1 and 24.
-  #enable_tool_shed_check: false
-
-  # Enable automatic polling of relative tool sheds to see if any
-  # updates are available for installed repositories.  Ideally only one
-  # Galaxy server process should be able to check for repository
-  # updates.  The setting for hours_between_check should be an integer
-  # between 1 and 24.
-  #hours_between_check: 12
-
-  # Enable use of an in-memory registry with bi-directional
-  # relationships between repositories (i.e., in addition to lists of
-  # dependencies for a repository, keep an in-memory registry of
-  # dependent items for each repository.
-  #manage_dependency_relationships: false
-
-  # XML config file that contains data table entries for the
-  # ToolDataTableManager.  This file is manually # maintained by the
-  # Galaxy administrator (.sample used if default does not exist).
-  #tool_data_table_config_path: config/tool_data_table_conf.xml
-
-  # XML config file that contains additional data table entries for the
-  # ToolDataTableManager.  This file is automatically generated based on
-  # the current installed tool shed repositories that contain valid
-  # tool_data_table_conf.xml.sample files.  At the time of installation,
-  # these entries are automatically added to the following file, which
-  # is parsed and applied to the ToolDataTableManager at server start
-  # up.
-  #shed_tool_data_table_config: config/shed_tool_data_table_conf.xml
-
-  # Directory where data used by tools is located.  See the samples in
-  # that directory and the Galaxy Community Hub for help:
-  # https://galaxyproject.org/admin/data-integration
-  #tool_data_path: tool-data
-
-  # Directory where Tool Data Table related files will be placed when
-  # installed from a ToolShed. Defaults to tool_data_path.
-  #shed_tool_data_path: tool-data
-
-  # Set to True to enable monitoring of the tool_data and
-  # shed_tool_data_path directories. If changes in tool data table files
-  # are found, the tool data tables for that data manager are
-  # automatically reloaded. Watchdog (
-  # https://pypi.org/project/watchdog/ ) must be installed and available
-  # to Galaxy to use this option. Other options include 'auto' which
-  # will attempt to use the watchdog library if it is available but
-  # won't fail to load Galaxy if it is not and 'polling' which will use
-  # a less efficient monitoring scheme that may work in wider range of
-  # scenarios than the watchdog default.
-  #watch_tool_data_dir: 'false'
-
-  # File containing old-style genome builds
-  #builds_file_path: tool-data/shared/ucsc/builds.txt
-
-  # Directory where chrom len files are kept, currently mainly used by
-  # trackster
-  #len_file_path: tool-data/shared/ucsc/chrom
-
-  # Datatypes config file(s), defines what data (file) types are
-  # available in Galaxy (.sample is used if default does not exist).  If
-  # a datatype appears in multiple files, the last definition is used
-  # (though the first sniffer is used so limit sniffer definitions to
-  # one file).
-  #datatypes_config_file: config/datatypes_conf.xml
-
-  # Enable sniffing of compressed datatypes. This can be
-  # configured/overridden on a per-datatype basis in the
-  # datatypes_conf.xml file. With this option set to False the
-  # compressed datatypes will be unpacked before sniffing.
-  #sniff_compressed_dynamic_datatypes_default: true
-
-  # Disable the 'Auto-detect' option for file uploads
-  #datatypes_disable_auto: false
-
-  # Visualizations config directory: where to look for individual
-  # visualization plugins.  The path is relative to the Galaxy root dir.
-  # To use an absolute path begin the path with '/'.  This is a comma
-  # separated list. Defaults to "config/plugins/visualizations".
-  #visualization_plugins_directory: config/plugins/visualizations
-
-  # Interactive environment plugins root directory: where to look for
-  # interactive environment plugins.  By default none will be loaded.
-  # Set to config/plugins/interactive_environments to load Galaxy's
-  # stock plugins. These will require Docker to be configured and have
-  # security considerations, so proceed with caution. The path is
-  # relative to the Galaxy root dir.  To use an absolute path begin the
-  # path with '/'.  This is a comma separated list.
-  #interactive_environment_plugins_directory: null
-
-  # To run interactive environment containers in Docker Swarm mode (on
-  # an existing swarm), set this option to True and set
-  # `docker_connect_port` in the IE plugin config (ini) file(s) of any
-  # IE plugins you have enabled and ensure that you are not using any
-  # `docker run`-specific options in your plugins' `command_inject`
-  # options (swarm mode services run using `docker service create`,
-  # which has a different and more limited set of options). This option
-  # can be overridden on a per-plugin basis by using the `swarm_mode`
-  # option in the plugin's ini config file.
-  #interactive_environment_swarm_mode: false
-
-  # Galaxy can run a "swarm manager" service that will monitor
-  # utilization of the swarm and provision/deprovision worker nodes as
-  # necessary. The service has its own configuration file.
-  #swarm_manager_config_file: config/swarm_manager_conf.yml
-
-  # Interactive tour directory: where to store interactive tour
-  # definition files. Galaxy ships with several basic interface tours
-  # enabled, though a different directory with custom tours can be
-  # specified here. The path is relative to the Galaxy root dir.  To use
-  # an absolute path begin the path with '/'.  This is a comma separated
-  # list.
-  #tour_config_dir: config/plugins/tours
-
-  # Webhooks directory: where to store webhooks - plugins to extend the
-  # Galaxy UI. By default none will be loaded.  Set to
-  # config/plugins/webhooks/demo to load Galaxy's demo webhooks.  To use
-  # an absolute path begin the path with '/'.  This is a comma separated
-  # list. Add test/functional/webhooks to this list to include the demo
-  # webhooks used to test the webhook framework.
-  #webhooks_dir: config/plugins/webhooks
-
-  # Each job is given a unique empty directory as its current working
-  # directory. This option defines in what parent directory those
-  # directories will be created.
-  #job_working_directory: database/jobs_directory
-
-  # If using a cluster, Galaxy will write job scripts and stdout/stderr
-  # to this directory.
-  #cluster_files_directory: database/pbs
-
-  # Mako templates are compiled as needed and cached for reuse, this
-  # directory is used for the cache
-  #template_cache_path: database/compiled_templates
-
-  # Set to false to disable various checks Galaxy will do to ensure it
-  # can run job scripts before attempting to execute or submit them.
-  #check_job_script_integrity: true
-
-  # Number of checks to execute if check_job_script_integrity is
-  # enabled.
-  #check_job_script_integrity_count: 35
-
-  # Time to sleep between checks if check_job_script_integrity is
-  # enabled (in seconds).
-  #check_job_script_integrity_sleep: 0.25
-
-  # Set the default shell used by non-containerized jobs Galaxy-wide.
-  # This defaults to bash for all jobs and can be overridden at the
-  # destination level for heterogeneous clusters. conda job resolution
-  # requires bash or zsh so if this is switched to /bin/sh for instance
-  # - conda resolution should be disabled. Containerized jobs always use
-  # /bin/sh - so more maximum portability tool authors should assume
-  # generated commands run in sh.
-  #default_job_shell: /bin/bash
-
-  # Citation related caching.  Tool citations information maybe fetched
-  # from external sources such as https://doi.org/ by Galaxy - the
-  # following parameters can be used to control the caching used to
-  # store this information.
-  #citation_cache_type: file
-
-  # Citation related caching.  Tool citations information maybe fetched
-  # from external sources such as https://doi.org/ by Galaxy - the
-  # following parameters can be used to control the caching used to
-  # store this information.
-  #citation_cache_data_dir: database/citations/data
-
-  # Citation related caching.  Tool citations information maybe fetched
-  # from external sources such as https://doi.org/ by Galaxy - the
-  # following parameters can be used to control the caching used to
-  # store this information.
-  #citation_cache_lock_dir: database/citations/lock
-
-  # Configuration file for the object store If this is set and exists,
-  # it overrides any other objectstore settings.
-  #object_store_config_file: config/object_store_conf.xml
-
-  # What Dataset attribute is used to reference files in an ObjectStore
-  # implementation, default is 'id' but can also be set to 'uuid' for
-  # more de-centralized usage.
-  #object_store_store_by: id
-
-  # Galaxy sends mail for various things: subscribing users to the
-  # mailing list if they request it, password resets, reporting dataset
-  # errors, and sending activation emails. To do this, it needs to send
-  # mail through an SMTP server, which you may define here (host:port).
-  # Galaxy will automatically try STARTTLS but will continue upon
-  # failure.
-  #smtp_server: ''
-
-  # If your SMTP server requires a username and password, you can
-  # provide them here (password in cleartext here, but if your server
-  # supports STARTTLS it will be sent over the network encrypted).
-  #smtp_username: ''
-
-  # If your SMTP server requires a username and password, you can
-  # provide them here (password in cleartext here, but if your server
-  # supports STARTTLS it will be sent over the network encrypted).
-  #smtp_password: ''
-
-  # If your SMTP server requires SSL from the beginning of the
-  # connection
-  #smtp_ssl: false
-
-  # On the user registration form, users may choose to join a mailing
-  # list. This is the address used to subscribe to the list. Uncomment
-  # and leave empty if you want to remove this option from the user
-  # registration form.
-  #mailing_join_addr: galaxy-announce-join@bx.psu.edu
-
-  # Datasets in an error state include a link to report the error.
-  # Those reports will be sent to this address.  Error reports are
-  # disabled if no address is set.  Also this email is shown as a
-  # contact to user in case of Galaxy misconfiguration and other events
-  # user may encounter.
-  #error_email_to: ''
-
-  # Email address to use in the 'From' field when sending emails for
-  # account activations, workflow step notifications and password
-  # resets. We recommend using string in the following format: Galaxy
-  # Project <galaxy-no-reply@example.com> If not configured, '<galaxy-
-  # no-reply@HOSTNAME>' will be used.
-  #email_from: ''
-
-  # URL of the support resource for the galaxy instance.  Used in
-  # activation emails.
-  #instance_resource_url: https://galaxyproject.org/
-
-  # E-mail domains blacklist is used for filtering out users that are
-  # using disposable email address during the registration.  If their
-  # address domain matches any domain in the blacklist, they are refused
-  # the registration.
-  #blacklist_file: config/disposable_email_blacklist.conf
-
-  # Registration warning message is used to discourage people from
-  # registering multiple accounts.  Applies mostly for the main Galaxy
-  # instance. If no message specified the warning box will not be shown.
-  #registration_warning_message: Please register only one account - we provide this service free of charge and have limited computational resources. Multi-accounts are tracked and will be subjected to account termination and data deletion.
-
-  # User account activation feature global flag.  If set to "False", the
-  # rest of the Account activation configuration is ignored and user
-  # activation is disabled (i.e. accounts are active since
-  # registration). The activation is also not working in case the SMTP
-  # server is not defined.
-  #user_activation_on: false
-
-  # Activation grace period (in hours).  Activation is not forced (login
-  # is not disabled) until grace period has passed.  Users under grace
-  # period can't run jobs. Enter 0 to disable grace period.
-  #activation_grace_period: 3
-
-  # Shown in warning box to users that were not activated yet. In use
-  # only if activation_grace_period is set.
-  #inactivity_box_content: Your account has not been activated yet.  Feel free to browse around and see what's available, but you won't be able to upload data or run jobs until you have verified your email address.
-
-  # Password expiration period (in days). Users are required to change
-  # their password every x days. Users will be redirected to the change
-  # password screen when they log in after their password expires. Enter
-  # 0 to disable password expiration.
-  #password_expiration_period: 0
-
-  # Galaxy Session Timeout This provides a timeout (in minutes) after
-  # which a user will have to log back in. A duration of 0 disables this
-  # feature.
-  #session_duration: 0
-
-  # You can enter tracking code here to track visitor's behavior through
-  # your Google Analytics account.  Example: UA-XXXXXXXX-Y
-  #ga_code: ''
-
-  # Galaxy can display data at various external browsers.  These options
-  # specify which browsers should be available.  URLs and builds
-  # available at these browsers are defined in the specified files.  If
-  # use_remote_user = True, display application servers will be denied
-  # access to Galaxy and so displaying datasets in these sites will
-  # fail. display_servers contains a list of hostnames which should be
-  # allowed to bypass security to display datasets.  Please be aware
-  # that there are security implications if this is allowed.  More
-  # details (including required changes to the proxy server config) are
-  # available in the Apache proxy documentation on the Galaxy Community
-  # Hub.  The list of servers in this sample config are for the UCSC
-  # Main, Test and Archaea browsers, but the default if left commented
-  # is to not allow any display sites to bypass security (you must
-  # uncomment the line below to allow them).
-  #display_servers: hgw1.cse.ucsc.edu,hgw2.cse.ucsc.edu,hgw3.cse.ucsc.edu,hgw4.cse.ucsc.edu,hgw5.cse.ucsc.edu,hgw6.cse.ucsc.edu,hgw7.cse.ucsc.edu,hgw8.cse.ucsc.edu,lowepub.cse.ucsc.edu
-
-  # To disable the old-style display applications that are hardcoded
-  # into datatype classes, set enable_old_display_applications = False.
-  # This may be desirable due to using the new-style, XML-defined,
-  # display applications that have been defined for many of the
-  # datatypes that have the old-style. There is also a potential
-  # security concern with the old-style applications, where a malicious
-  # party could provide a link that appears to reference the Galaxy
-  # server, but contains a redirect to a third-party server, tricking a
-  # Galaxy user to access said site.
-  #enable_old_display_applications: true
-
-  # Show a message box under the masthead.
-  #message_box_visible: false
-
-  # Show a message box under the masthead.
-  #message_box_content: ''
-
-  # Class of the message box under the masthead. Possible values are:
-  # 'info' (the default), 'warning', 'error', 'done'.
-  #message_box_class: info
-
-  # Append "/{brand}" to the "Galaxy" text in the masthead.
-  #brand: ''
-
-  # Format string used when showing date and time information. The
-  # string may contain: - the directives used by Python time.strftime()
-  # function (see
-  # https://docs.python.org/library/time.html#time.strftime ), - $locale
-  # (complete format string for the server locale), - $iso8601 (complete
-  # format string as specified by ISO 8601 international   standard).
-  #pretty_datetime_format: $locale (UTC)
-
-  # Location of the configuration file containing extra user
-  # preferences.
-  #user_preferences_extra_conf_path: config/user_preferences_extra_conf.yml
-
-  # Default localization for Galaxy UI. Allowed values are listed at the
-  # end of client/galaxy/scripts/nls/locale.js. With the default value
-  # (auto), the locale will be automatically adjusted to the user's
-  # navigator language. Users can override this settings in their user
-  # preferences if the localization settings are enabled in
-  # user_preferences_extra_conf.yml
-  #default_locale: auto
-
-  # URL (with schema http/https) of the Galaxy instance as accessible
-  # within your local network - if specified used as a default by pulsar
-  # file staging and Jupyter Docker container for communicating back
-  # with Galaxy via the API.  If you are attempting to set up GIEs on
-  # Mac OS X with Docker Desktop for Mac and your Galaxy instance runs
-  # on port 8080 this should be 'http://host.docker.internal:8080'.  For
-  # more details see https://docs.docker.com/docker-for-mac/networking/
-  #galaxy_infrastructure_url: http://localhost:8080
-
-  # If the above URL cannot be determined ahead of time in dynamic
-  # environments but the port which should be used to access Galaxy can
-  # be - this should be set to prevent Galaxy from having to guess.  For
-  # example if Galaxy is sitting behind a proxy with REMOTE_USER enabled
-  # - infrastructure shouldn't talk to Python processes directly and
-  # this should be set to 80 or 443, etc... If unset this file will be
-  # read for a server block defining a port corresponding to the webapp.
-  #galaxy_infrastructure_web_port: 8080
-
-  # The URL of the page to display in Galaxy's middle pane when loaded.
-  # This can be an absolute or relative URL.
-  #welcome_url: /static/welcome.html
-
-  # The URL linked by the "Galaxy/brand" text.
-  #logo_url: /
-
-  # The URL linked by the "Galaxy Help" link in the "Help" menu.
-  #helpsite_url: ''
-
-  # The URL linked by the "Wiki" link in the "Help" menu.
-  #wiki_url: https://galaxyproject.org/
-
-  # The URL linked by the "Support" link in the "Help" menu.
-  #support_url: https://galaxyproject.org/support/
-
-  # The URL linked by the "How to Cite Galaxy" link in the "Help" menu.
-  #citation_url: https://galaxyproject.org/citing-galaxy
-
-  # The URL linked by the "Search" link in the "Help" menu.
-  #search_url: https://galaxyproject.org/search/
-
-  # The URL linked by the "Mailing Lists" link in the "Help" menu.
-  #mailing_lists_url: https://galaxyproject.org/mailing-lists
-
-  # The URL linked by the "Videos" link in the "Help" menu.
-  #screencasts_url: https://vimeo.com/galaxyproject
-
-  # Points to the GenomeSpace UI service which will be used by the
-  # GenomeSpace importer and exporter tools
-  #genomespace_ui_url: https://gsui.genomespace.org/jsui/
-
-  # The URL linked by the "Terms and Conditions" link in the "Help"
-  # menu, as well as on the user registration and login forms and in the
-  # activation emails.
-  #terms_url: ''
-
-  # The URL linked by the "Galaxy Q&A" link in the "Help" menu The
-  # Galaxy Q&A site is under development; when the site is done, this
-  # URL will be set and uncommented.
-  #qa_url: null
-
-  # Serve static content, which must be enabled if you're not serving it
-  # via a proxy server.  These options should be self explanatory and so
-  # are not documented individually.  You can use these paths (or ones
-  # in the proxy server) to point to your own styles.
-  #static_enabled: true
-
-  # Serve static content, which must be enabled if you're not serving it
-  # via a proxy server.  These options should be self explanatory and so
-  # are not documented individually.  You can use these paths (or ones
-  # in the proxy server) to point to your own styles.
-  #static_cache_time: 360
-
-  # Serve static content, which must be enabled if you're not serving it
-  # via a proxy server.  These options should be self explanatory and so
-  # are not documented individually.  You can use these paths (or ones
-  # in the proxy server) to point to your own styles.
-  #static_dir: static/
-
-  # Serve static content, which must be enabled if you're not serving it
-  # via a proxy server.  These options should be self explanatory and so
-  # are not documented individually.  You can use these paths (or ones
-  # in the proxy server) to point to your own styles.
-  #static_images_dir: static/images
-
-  # Serve static content, which must be enabled if you're not serving it
-  # via a proxy server.  These options should be self explanatory and so
-  # are not documented individually.  You can use these paths (or ones
-  # in the proxy server) to point to your own styles.
-  #static_favicon_dir: static/favicon.ico
-
-  # Serve static content, which must be enabled if you're not serving it
-  # via a proxy server.  These options should be self explanatory and so
-  # are not documented individually.  You can use these paths (or ones
-  # in the proxy server) to point to your own styles.
-  #static_scripts_dir: static/scripts/
-
-  # Serve static content, which must be enabled if you're not serving it
-  # via a proxy server.  These options should be self explanatory and so
-  # are not documented individually.  You can use these paths (or ones
-  # in the proxy server) to point to your own styles.
-  #static_style_dir: static/june_2007_style/blue
-
-  # Serve static content, which must be enabled if you're not serving it
-  # via a proxy server.  These options should be self explanatory and so
-  # are not documented individually.  You can use these paths (or ones
-  # in the proxy server) to point to your own styles.
-  #static_robots_txt: static/robots.txt
-
-  # Incremental Display Options
-  #display_chunk_size: 65536
-
-  # For help on configuring the Advanced proxy features, see:
-  # https://docs.galaxyproject.org/en/master/admin/production.html
-  # Apache can handle file downloads (Galaxy-to-user) via mod_xsendfile.
-  # Set this to True to inform Galaxy that mod_xsendfile is enabled
-  # upstream.
-  #apache_xsendfile: false
-
-  # The same download handling can be done by nginx using X-Accel-
-  # Redirect.  This should be set to the path defined in the nginx
-  # config as an internal redirect with access to Galaxy's data files
-  # (see documentation linked above).
-  #nginx_x_accel_redirect_base: ''
-
-  # If using compression in the upstream proxy server, use this option
-  # to disable gzipping of library .tar.gz and .zip archives, since the
-  # proxy server will do it faster on the fly.
-  #upstream_gzip: false
-
-  # The following default adds a header to web request responses that
-  # will cause modern web browsers to not allow Galaxy to be embedded in
-  # the frames of web applications hosted at other hosts - this can help
-  # prevent a class of attack called clickjacking
-  # (https://www.owasp.org/index.php/Clickjacking).  If you configure a
-  # proxy in front of Galaxy - please ensure this header remains intact
-  # to protect your users.  Uncomment and leave empty to not set the `X
-  # -Frame-Options` header.
-  #x_frame_options: SAMEORIGIN
-
-  # nginx can also handle file uploads (user-to-Galaxy) via
-  # nginx_upload_module. Configuration for this is complex and explained
-  # in detail in the documentation linked above.  The upload store is a
-  # temporary directory in which files uploaded by the upload module
-  # will be placed.
-  #nginx_upload_store: ''
-
-  # This value overrides the action set on the file upload form, e.g.
-  # the web path where the nginx_upload_module has been configured to
-  # intercept upload requests.
-  #nginx_upload_path: ''
-
-  # Galaxy can also use nginx_upload_module to receive files staged out
-  # upon job completion by remote job runners (i.e. Pulsar) that
-  # initiate staging operations on the remote end.  See the Galaxy nginx
-  # documentation for the corresponding nginx configuration.
-  #nginx_upload_job_files_store: ''
-
-  # Galaxy can also use nginx_upload_module to receive files staged out
-  # upon job completion by remote job runners (i.e. Pulsar) that
-  # initiate staging operations on the remote end.  See the Galaxy nginx
-  # documentation for the corresponding nginx configuration.
-  #nginx_upload_job_files_path: ''
-
-  # Galaxy can upload user files in chunks without using nginx. Enable
-  # the chunk uploader by specifying a chunk size larger than 0. The
-  # chunk size is specified in bytes (default: 100MB).
-  #chunk_upload_size: 104857600
-
-  # Have Galaxy manage dynamic proxy component for routing requests to
-  # other services based on Galaxy's session cookie.  It will attempt to
-  # do this by default though you do need to install node+npm and do an
-  # npm install from `lib/galaxy/web/proxy/js`.  It is generally more
-  # robust to configure this externally, managing it however Galaxy is
-  # managed.  If True, Galaxy will only launch the proxy if it is
-  # actually going to be used (e.g. for Jupyter).
-  #dynamic_proxy_manage: true
-
-  # As of 16.04 Galaxy supports multiple proxy types. The original
-  # NodeJS implementation, alongside a new Golang single-binary-no-
-  # dependencies version. Valid values are (node, golang)
-  #dynamic_proxy: node
-
-  # The NodeJS dynamic proxy can use an SQLite database or a JSON file
-  # for IPC, set that here.
-  #dynamic_proxy_session_map: database/session_map.sqlite
-
-  # Set the port and IP for the dynamic proxy to bind to, this must
-  # match the external configuration if dynamic_proxy_manage is False.
-  #dynamic_proxy_bind_port: 8800
-
-  # Set the port and IP for the dynamic proxy to bind to, this must
-  # match the external configuration if dynamic_proxy_manage is False.
-  #dynamic_proxy_bind_ip: 0.0.0.0
-
-  # Enable verbose debugging of Galaxy-managed dynamic proxy.
-  #dynamic_proxy_debug: false
-
-  # The dynamic proxy is proxied by an external proxy (e.g. apache
-  # frontend to nodejs to wrap connections in SSL).
-  #dynamic_proxy_external_proxy: false
-
-  # Additionally, when the dynamic proxy is proxied by an upstream
-  # server, you'll want to specify a prefixed URL so both Galaxy and the
-  # proxy reside under the same path that your cookies are under. This
-  # will result in a url like https://FQDN/galaxy-prefix/gie_proxy for
-  # proxying
-  #dynamic_proxy_prefix: gie_proxy
-
-  # This attribute governs the minimum length of time between
-  # consecutive HTTP/WS requests through the proxy, before the proxy
-  # considers a container as being inactive and kills it.
-  #dynamic_proxy_golang_noaccess: 60
-
-  # In order to kill containers, the golang proxy has to check at some
-  # interval for possibly dead containers. This is exposed as a
-  # configurable parameter, but the default value is probably fine.
-  #dynamic_proxy_golang_clean_interval: 10
-
-  # The golang proxy needs to know how to talk to your docker daemon.
-  # Currently TLS is not supported, that will come in an update.
-  #dynamic_proxy_golang_docker_address: unix:///var/run/docker.sock
-
-  # The golang proxy uses a RESTful HTTP API for communication with
-  # Galaxy instead of a JSON or SQLite file for IPC. If you do not
-  # specify this, it will be set randomly for you. You should set this
-  # if you are managing the proxy manually.
-  #dynamic_proxy_golang_api_key: ''
-
-  # If True, Galaxy will attempt to configure a simple root logger if a
-  # "loggers" section does not appear in this configuration file.
-  #auto_configure_logging: true
-
-  # Verbosity of console log messages.  Acceptable values can be found
-  # here: https://docs.python.org/library/logging.html#logging-levels A
-  # custom debug level of "TRACE" is available for even more verbosity.
-  #log_level: DEBUG
-
-  # Controls where and how the server logs messages. If unset, the
-  # default is to log all messages to standard output at the level
-  # defined by the `log_level` configuration option. Configuration is
-  # described in the documentation at:
-  # https://docs.galaxyproject.org/en/master/admin/config_logging.html
-  #logging: null
-
-  # Print database operations to the server log (warning, quite
-  # verbose!).
-  #database_engine_option_echo: false
-
-  # Print database pool operations to the server log (warning, quite
-  # verbose!).
-  #database_engine_option_echo_pool: false
-
-  # Turn on logging of application events and some user events to the
-  # database.
-  #log_events: true
-
-  # Turn on logging of user actions to the database.  Actions currently
-  # logged are grid views, tool searches, and use of "recently" used
-  # tools menu.  The log_events and log_actions functionality will
-  # eventually be merged.
-  #log_actions: true
-
-  # Fluentd configuration.  Various events can be logged to the fluentd
-  # instance configured below by enabling fluent_log.
-  #fluent_log: false
-
-  # Fluentd configuration.  Various events can be logged to the fluentd
-  # instance configured below by enabling fluent_log.
-  #fluent_host: localhost
-
-  # Fluentd configuration.  Various events can be logged to the fluentd
-  # instance configured below by enabling fluent_log.
-  #fluent_port: 24224
-
-  # Sanitize all HTML tool output.  By default, all tool output served
-  # as 'text/html' will be sanitized thoroughly.  This can be disabled
-  # if you have special tools that require unaltered output.  WARNING:
-  # disabling this does make the Galaxy instance susceptible to XSS
-  # attacks initiated by your users.
-  #sanitize_all_html: true
-
-  # Whitelist sanitization file. Datasets created by tools listed in
-  # this file are trusted and will not have their HTML sanitized on
-  # display.  This can be manually edited or manipulated through the
-  # Admin control panel -- see "Manage Display Whitelist"
-  #sanitize_whitelist_file: config/sanitize_whitelist.txt
-
-  # By default Galaxy will serve non-HTML tool output that may
-  # potentially contain browser executable JavaScript content as plain
-  # text.  This will for instance cause SVG datasets to not render
-  # properly and so may be disabled by setting the following option to
-  # True.
-  #serve_xss_vulnerable_mimetypes: false
-
-  # Return a Access-Control-Allow-Origin response header that matches
-  # the Origin header of the request if that Origin hostname matches one
-  # of the strings or regular expressions listed here. This is a comma
-  # separated list of hostname strings or regular expressions beginning
-  # and ending with /. E.g.
-  # mysite.com,google.com,usegalaxy.org,/^[\w\.]*example\.com/ See:
-  # https://developer.mozilla.org/en-US/docs/Web/HTTP/CORS
-  #allowed_origin_hostnames: ''
-
-  # Set the following to True to use Jupyter nbconvert to build HTML
-  # from Jupyter notebooks in Galaxy histories.  This process may allow
-  # users to execute arbitrary code or serve arbitrary HTML.  If
-  # enabled, Jupyter must be available and on Galaxy's PATH, to do this
-  # run `pip install jinja2 pygments jupyter` in Galaxy's virtualenv.
-  #trust_jupyter_notebook_conversion: false
-
-  # Debug enables access to various config options useful for
-  # development and debugging: use_lint, use_profile, use_printdebug and
-  # use_interactive.  It also causes the files used by PBS/SGE
-  # (submission script, output, and error) to remain on disk after the
-  # job is complete.
-  #debug: false
-
-  # Check for WSGI compliance.
-  #use_lint: false
-
-  # Run the Python profiler on each request.
-  #use_profile: false
-
-  # Intercept print statements and show them on the returned page.
-  #use_printdebug: true
-
-  # Enable live debugging in your browser.  This should NEVER be enabled
-  # on a public site.
-  #use_interactive: false
-
-  # When stopping Galaxy cleanly, how much time to give various
-  # monitoring/polling threads to finish before giving up on joining
-  # them. Set to 0 to disable this and terminate without waiting. Among
-  # others, these threads include the job handler workers, which are
-  # responsible for preparing/submitting and collecting/finishing jobs,
-  # and which can cause job errors if not shut down cleanly. If using
-  # supervisord, consider also increasing the value of `stopwaitsecs`.
-  # If using job handler mules, consider also setting the `mule-reload-
-  # mercy` uWSGI option. See the Galaxy Admin Documentation for more.
-  #monitor_thread_join_timeout: 30
-
-  # Write thread status periodically to 'heartbeat.log',  (careful, uses
-  # disk space rapidly!).  Useful to determine why your processes may be
-  # consuming a lot of CPU.
-  #use_heartbeat: false
-
-  # Control the period (in seconds) between dumps. Use -1 to disable.
-  # Regardless of this setting, if use_heartbeat is enabled, you can
-  # send a Galaxy process (unless running with uWSGI) SIGUSR1 (`kill
-  # -USR1`) to force a dump.
-  #heartbeat_interval: 20
-
-  # Heartbeat log filename. Can accept the template variables
-  # {server_name} and {pid}
-  #heartbeat_log: heartbeat_{server_name}.log
-
-  # Log to Sentry Sentry is an open source logging and error aggregation
-  # platform.  Setting sentry_dsn will enable the Sentry middleware and
-  # errors will be sent to the indicated sentry instance.  This
-  # connection string is available in your sentry instance under
-  # <project_name> -> Settings -> API Keys.
-  #sentry_dsn: ''
-
-  # Sentry slow request logging.  Requests slower than the threshold
-  # indicated below will be sent as events to the configured Sentry
-  # server (above, sentry_dsn).  A value of '0' is disabled.  For
-  # example, you would set this to .005 to log all queries taking longer
-  # than 5 milliseconds.
-  #sentry_sloreq_threshold: 0.0
-
-  # Log to statsd Statsd is an external statistics aggregator
-  # (https://github.com/etsy/statsd) Enabling the following options will
-  # cause galaxy to log request timing and other statistics to the
-  # configured statsd instance.  The statsd_prefix is useful if you are
-  # running multiple Galaxy instances and want to segment statistics
-  # between them within the same aggregator.
-  #statsd_host: null
-
-  # Log to statsd Statsd is an external statistics aggregator
-  # (https://github.com/etsy/statsd) Enabling the following options will
-  # cause galaxy to log request timing and other statistics to the
-  # configured statsd instance.  The statsd_prefix is useful if you are
-  # running multiple Galaxy instances and want to segment statistics
-  # between them within the same aggregator.
-  #statsd_port: 8125
-
-  # Log to statsd Statsd is an external statistics aggregator
-  # (https://github.com/etsy/statsd) Enabling the following options will
-  # cause galaxy to log request timing and other statistics to the
-  # configured statsd instance.  The statsd_prefix is useful if you are
-  # running multiple Galaxy instances and want to segment statistics
-  # between them within the same aggregator.
-  #statsd_prefix: galaxy
-
-  # If you are using telegraf to collect these metrics and then sending
-  # them to InfluxDB, Galaxy can provide more nicely tagged metrics.
-  # Instead of sending prefix + dot-separated-path, Galaxy will send
-  # prefix with a tag path set to the page url
-  #statsd_influxdb: false
-
-  # Add an option to the library upload form which allows administrators
-  # to upload a directory of files.
-  #library_import_dir: ''
-
-  # Add an option to the library upload form which allows authorized
-  # non-administrators to upload a directory of files.  The configured
-  # directory must contain sub-directories named the same as the non-
-  # admin user's Galaxy login ( email ).  The non-admin user is
-  # restricted to uploading files or sub-directories of files contained
-  # in their directory.
-  #user_library_import_dir: ''
-
-  # If user_library_import_dir is set, this option will auto create a
-  # library import directory for every user (based on their email) upon
-  # login.
-  #user_library_import_dir_auto_creation: false
-
-  # For security reasons, users may not import any files that actually
-  # lie outside of their `user_library_import_dir` (e.g. using symbolic
-  # links). A list of directories can be allowed by setting the
-  # following option (the list is comma-separated). Be aware that *any*
-  # user with library import permissions can import from anywhere in
-  # these directories (assuming they are able to create symlinks to
-  # them).
-  #user_library_import_symlink_whitelist: ''
-
-  # In conjunction or alternatively, Galaxy can restrict user library
-  # imports to those files that the user can read (by checking basic
-  # unix permissions). For this to work, the username has to match the
-  # username on the filesystem.
-  #user_library_import_check_permissions: false
-
-  # Allow admins to paste filesystem paths during upload. For libraries
-  # this adds an option to the admin library upload tool allowing admins
-  # to paste filesystem paths to files and directories in a box, and
-  # these paths will be added to a library.  For history uploads, this
-  # allows pasting in paths as URIs. (i.e. prefixed with file://). Set
-  # to True to enable.  Please note the security implication that this
-  # will give Galaxy Admins access to anything your Galaxy user has
-  # access to.
-  #allow_path_paste: false
-
-  # Users may choose to download multiple files from a library in an
-  # archive.  By default, Galaxy allows users to select from a few
-  # different archive formats if testing shows that Galaxy is able to
-  # create files using these formats. Specific formats can be disabled
-  # with this option, separate more than one format with commas.
-  # Available formats are currently 'zip', 'gz', and 'bz2'.
-  #disable_library_comptypes: null
-
-  # Some sequencer integration features in beta allow you to
-  # automatically transfer datasets.  This is done using a lightweight
-  # transfer manager which runs outside of Galaxy (but is spawned by it
-  # automatically).  Galaxy will communicate with this manager over the
-  # port specified here.
-  #transfer_manager_port: 8163
-
-  # Boosts are used to customize this instance's toolbox search. The
-  # higher the boost, the more importance the scoring algorithm gives to
-  # the given field.  Section refers to the tool group in the tool
-  # panel.  Rest of the fields are tool's attributes.
-  #tool_name_boost: 9.0
-
-  # Boosts are used to customize this instance's toolbox search. The
-  # higher the boost, the more importance the scoring algorithm gives to
-  # the given field.  Section refers to the tool group in the tool
-  # panel.  Rest of the fields are tool's attributes.
-  #tool_section_boost: 3.0
-
-  # Boosts are used to customize this instance's toolbox search. The
-  # higher the boost, the more importance the scoring algorithm gives to
-  # the given field.  Section refers to the tool group in the tool
-  # panel.  Rest of the fields are tool's attributes.
-  #tool_description_boost: 2.0
-
-  # Boosts are used to customize this instance's toolbox search. The
-  # higher the boost, the more importance the scoring algorithm gives to
-  # the given field.  Section refers to the tool group in the tool
-  # panel.  Rest of the fields are tool's attributes.
-  #tool_label_boost: 1.0
-
-  # Boosts are used to customize this instance's toolbox search. The
-  # higher the boost, the more importance the scoring algorithm gives to
-  # the given field.  Section refers to the tool group in the tool
-  # panel.  Rest of the fields are tool's attributes.
-  #tool_stub_boost: 5.0
-
-  # Boosts are used to customize this instance's toolbox search. The
-  # higher the boost, the more importance the scoring algorithm gives to
-  # the given field.  Section refers to the tool group in the tool
-  # panel.  Rest of the fields are tool's attributes.
-  #tool_help_boost: 0.5
-
-  # Limits the number of results in toolbox search.  Can be used to
-  # tweak how many results will appear.
-  #tool_search_limit: 20
-
-  # Enable/ disable Ngram-search for tools. It makes tool search results
-  # tolerant for spelling mistakes in the query by dividing the query
-  # into multiple ngrams and search for each ngram
-  #tool_enable_ngram_search: false
-
-  # Set minimum size of ngrams
-  #tool_ngram_minsize: 3
-
-  # Set maximum size of ngrams
-  #tool_ngram_maxsize: 4
-
-  # Set tool test data directory. The test framework sets this value to
-  # 'test-data,https://github.com/galaxyproject/galaxy-test-data.git'
-  # which will cause Galaxy to clone down extra test data on the fly for
-  # certain tools distributed with Galaxy but this is likely not
-  # appropriate for production systems. Instead one can simply clone
-  # that repository directly and specify a path here instead of a Git
-  # HTTP repository.
-  #tool_test_data_directories: test-data
-
-  # Galaxy encodes various internal values when these values will be
-  # output in some format (for example, in a URL or cookie).  You should
-  # set a key to be used by the algorithm that encodes and decodes these
-  # values. It can be any string with a length between 5 and 56 bytes.
-  # One simple way to generate a value for this is with the shell
-  # command:   python -c 'from __future__ import print_function; import
-  # time; print(time.time())' | md5sum | cut -f 1 -d ' '
-  #id_secret: USING THE DEFAULT IS NOT SECURE!
-
-  # User authentication can be delegated to an upstream proxy server
-  # (usually Apache).  The upstream proxy should set a REMOTE_USER
-  # header in the request. Enabling remote user disables regular logins.
-  # For more information, see: https://docs.galaxyproject.org/en/master/
-  # admin/special_topics/apache.html
-  #use_remote_user: false
-
-  # If use_remote_user is enabled and your external authentication
-  # method just returns bare usernames, set a default mail domain to be
-  # appended to usernames, to become your Galaxy usernames (email
-  # addresses).
-  #remote_user_maildomain: ''
-
-  # If use_remote_user is enabled, the header that the upstream proxy
-  # provides the remote username in defaults to HTTP_REMOTE_USER (the
-  # 'HTTP_' is prepended by WSGI).  This option allows you to change the
-  # header.  Note, you still need to prepend 'HTTP_' to the header in
-  # this option, but your proxy server should *not* include 'HTTP_' at
-  # the beginning of the header name.
-  #remote_user_header: HTTP_REMOTE_USER
-
-  # If use_remote_user is enabled, anyone who can log in to the Galaxy
-  # host may impersonate any other user by simply sending the
-  # appropriate header.  Thus a secret shared between the upstream proxy
-  # server, and Galaxy is required. If anyone other than the Galaxy user
-  # is using the server, then apache/nginx should pass a value in the
-  # header 'GX_SECRET' that is identical to the one below.
-  #remote_user_secret: USING THE DEFAULT IS NOT SECURE!
-
-  # If use_remote_user is enabled, you can set this to a URL that will
-  # log your users out.
-  #remote_user_logout_href: ''
-
-  # If your proxy and/or authentication source does not normalize e-mail
-  # addresses or user names being passed to Galaxy - set the following
-  # option to True to force these to lower case.
-  #normalize_remote_user_email: false
-
-  # If an e-mail address is specified here, it will hijack remote user
-  # mechanics (``use_remote_user``) and have the webapp inject a single
-  # fixed user. This has the effect of turning Galaxy into a single user
-  # application with no login or external proxy required. Such
-  # applications should not be exposed to the world.
-  #single_user: null
-
-  # Administrative users - set this to a comma-separated list of valid
-  # Galaxy users (email addresses).  These users will have access to the
-  # Admin section of the server, and will have access to create users,
-  # groups, roles, libraries, and more.  For more information, see:
-  # https://galaxyproject.org/admin/
-  #admin_users: ''
-
-  # Force everyone to log in (disable anonymous access).
-  #require_login: false
-
-  # Show the site's welcome page (see welcome_url) alongside the login
-  # page (even if require_login is True)
-  #show_welcome_with_login: false
-
-  # Allow unregistered users to create new accounts (otherwise, they
-  # will have to be created by an admin).
-  #allow_user_creation: true
-
-  # Allow administrators to delete accounts.
-  #allow_user_deletion: false
-
-  # Allow administrators to log in as other users (useful for debugging)
-  #allow_user_impersonation: false
-
-  # When using LDAP for authentication, allow administrators to pre-
-  # populate users using an additional form on 'Create new user'
-  #show_user_prepopulate_form: false
-
-  # Allow users to remove their datasets from disk immediately
-  # (otherwise, datasets will be removed after a time period specified
-  # by an administrator in the cleanup scripts run via cron)
-  #allow_user_dataset_purge: true
-
-  # By default, users' data will be public, but setting this to True
-  # will cause it to be private.  Does not affect existing users and
-  # data, only ones created after this option is set.  Users may still
-  # change their default back to public.
-  #new_user_dataset_access_role_default_private: false
-
-  # Expose user list.  Setting this to True will expose the user list to
-  # authenticated users.  This makes sharing datasets in smaller galaxy
-  # instances much easier as they can type a name/email and have the
-  # correct user show up. This makes less sense on large public Galaxy
-  # instances where that data shouldn't be exposed.  For semi-public
-  # Galaxies, it may make sense to expose just the username and not
-  # email, or vice versa.  If enable_beta_gdpr is set to True, then this
-  # option will be overridden and set to False.
-  #expose_user_name: false
-
-  # Expose user list.  Setting this to True will expose the user list to
-  # authenticated users.  This makes sharing datasets in smaller galaxy
-  # instances much easier as they can type a name/email and have the
-  # correct user show up. This makes less sense on large public Galaxy
-  # instances where that data shouldn't be exposed.  For semi-public
-  # Galaxies, it may make sense to expose just the username and not
-  # email, or vice versa.  If enable_beta_gdpr is set to True, then this
-  # option will be overridden and set to False.
-  #expose_user_email: false
-
-  # Whitelist for local network addresses for "Upload from URL" dialog.
-  # By default, Galaxy will deny access to the local network address
-  # space, to prevent users making requests to services which the
-  # administrator did not intend to expose. Previously, you could
-  # request any network service that Galaxy might have had access to,
-  # even if the user could not normally access it. It should be a comma
-  # separated list of IP addresses or IP address/mask, e.g.
-  # 10.10.10.10,10.0.1.0/24,fd00::/8
-  #fetch_url_whitelist: null
-
-  # Enables GDPR Compliance mode. This makes several changes to the way
-  # Galaxy logs and exposes data externally such as removing emails and
-  # usernames from logs and bug reports. It also causes the delete user
-  # admin action to permanently redact their username and password, but
-  # not to delete data associated with the account as this is not
-  # currently easily implementable.  You are responsible for removing
-  # personal data from backups.  This forces expose_user_email and
-  # expose_user_name to be false, and forces user_deletion to be true to
-  # support the right to erasure.  Please read the GDPR section under
-  # the special topics area of the admin documentation.
-  #enable_beta_gdpr: false
-
-  # Enable the new container interface for Interactive Environments
-  #enable_beta_containers_interface: false
-
-  # Enable beta workflow modules that should not yet be considered part
-  # of Galaxy's stable API.
-  #enable_beta_workflow_modules: false
-
-  # Default format for the export of workflows. Possible values are 'ga'
-  # or 'format2'.
-  #default_workflow_export_format: ga
-
-  # Following options only apply to workflows scheduled using the legacy
-  # workflow run API (running workflows via a POST to /api/workflows).
-  # Force usage of Galaxy's beta workflow scheduler under certain
-  # circumstances - this workflow scheduling forces Galaxy to schedule
-  # workflows in the background so initial submission of the workflows
-  # is significantly sped up. This does however force the user to
-  # refresh their history manually to see newly scheduled steps (for
-  # "normal" workflows - steps are still scheduled far in advance of
-  # them being queued and scheduling here doesn't refer to actual
-  # cluster job scheduling). Workflows containing more than the
-  # specified number of steps will always use the Galaxy's beta workflow
-  # scheduling.
-  #force_beta_workflow_scheduled_min_steps: 250
-
-  # Following options only apply to workflows scheduled using the legacy
-  # workflow run API (running workflows via a POST to /api/workflows).
-  # Force usage of Galaxy's beta workflow scheduler under certain
-  # circumstances - this workflow scheduling forces Galaxy to schedule
-  # workflows in the background so initial submission of the workflows
-  # is significantly sped up. This does however force the user to
-  # refresh their history manually to see newly scheduled steps (for
-  # "normal" workflows - steps are still scheduled far in advance of
-  # them being queued and scheduling here doesn't refer to actual
-  # cluster job scheduling). Workflows containing more than the
-  # specified number of steps will always use the Galaxy's beta workflow
-  # scheduling. Switch to using Galaxy's beta workflow scheduling for
-  # all workflows involving collections.
-  #force_beta_workflow_scheduled_for_collections: false
-
-  # If multiple job handlers are enabled, allow Galaxy to schedule
-  # workflow invocations in multiple handlers simultaneously. This is
-  # discouraged because it results in a less predictable order of
-  # workflow datasets within in histories.
-  #parallelize_workflow_scheduling_within_histories: false
-
-  # This is the maximum amount of time a workflow invocation may stay in
-  # an active scheduling state in seconds. Set to -1 to disable this
-  # maximum and allow any workflow invocation to schedule indefinitely.
-  # The default corresponds to 1 month.
-  #maximum_workflow_invocation_duration: 2678400
-
-  # Specify a maximum number of jobs that any given workflow scheduling
-  # iteration can create. Set this to a positive integer to prevent
-  # large collection jobs in a workflow from preventing other jobs from
-  # executing. This may also mitigate memory issues associated with
-  # scheduling workflows at the expense of increased total DB traffic
-  # because model objects are expunged from the SQL alchemy session
-  # between workflow invocation scheduling iterations. Set to -1 to
-  # disable any such maximum (the default).
-  #maximum_workflow_jobs_per_scheduling_iteration: -1
-
-  # Force serial scheduling of workflows within the context of a
-  # particular history
-  #history_local_serial_workflow_scheduling: false
-
-  # Enables and disables OpenID Connect (OIDC) support.
-  #enable_oidc: false
-
-  # Sets the path to OIDC configuration file.
-  #oidc_config_file: config/oidc_config.xml
-
-  # Sets the path to OIDC backends configuration file.
-  #oidc_backends_config_file: config/oidc_backends_config.xml
-
-  # XML config file that allows the use of different authentication
-  # providers (e.g. LDAP) instead or in addition to local authentication
-  # (.sample is used if default does not exist).
-  #auth_config_file: config/auth_conf.xml
-
-  # Optional list of email addresses of API users who can make calls on
-  # behalf of other users.
-  #api_allow_run_as: ''
-
-  # Master key that allows many API admin actions to be used without
-  # actually having a defined admin user in the database/config.  Only
-  # set this if you need to bootstrap Galaxy, you probably do not want
-  # to set this on public servers.
-  #master_api_key: changethis
-
-  # Enable access to post-authentication options via OpenID.
-  #enable_openid: false
-
-  # If OpenID is enabled, consumer cache directory to use.
-  #openid_consumer_cache_path: database/openid_consumer_cache
-
-  # Enable tool tags (associating tools with tags).  This has its own
-  # option since its implementation has a few performance implications
-  # on startup for large servers.
-  #enable_tool_tags: false
-
-  # Enable a feature when running workflows.  When enabled, default
-  # datasets are selected for "Set at Runtime" inputs from the history
-  # such that the same input will not be selected twice, unless there
-  # are more inputs than compatible datasets in the history. When False,
-  # the most recently added compatible item in the history will be used
-  # for each "Set at Runtime" input, independent of others in the
-  # Workflow
-  #enable_unique_workflow_defaults: false
-
-  # The URL to the myExperiment instance being used (omit scheme but
-  # include port)
-  #myexperiment_url: www.myexperiment.org:80
-
-  # Enable Galaxy's "Upload via FTP" interface.  You'll need to install
-  # and configure an FTP server (we've used ProFTPd since it can use
-  # Galaxy's database for authentication) and set the following two
-  # options. This should point to a directory containing subdirectories
-  # matching users' identifier (defaults to e-mail), where Galaxy will
-  # look for files.
-  #ftp_upload_dir: ''
-
-  # This should be the hostname of your FTP server, which will be
-  # provided to users in the help text.
-  #ftp_upload_site: ''
-
-  # User attribute to use as subdirectory in calculating default
-  # ftp_upload_dir pattern. By default this will be email so a user's
-  # FTP upload directory will be ${ftp_upload_dir}/${user.email}. Can
-  # set this to other attributes such as id or username though.
-  #ftp_upload_dir_identifier: email
-
-  # Python string template used to determine an FTP upload directory for
-  # a particular user.
-  #ftp_upload_dir_template: ${ftp_upload_dir}/${ftp_upload_dir_identifier
-
-  # This should be set to False to prevent Galaxy from deleting uploaded
-  # FTP files as it imports them.
-  #ftp_upload_purge: true
-
-  # Enable enforcement of quotas.  Quotas can be set from the Admin
-  # interface.
-  #enable_quotas: false
-
-  # This option allows users to see the full path of datasets via the
-  # "View Details" option in the history. This option also exposes the
-  # command line to non-administrative users. Administrators can always
-  # see dataset paths.
-  #expose_dataset_path: false
-
-  # This option allows users to see the job metrics (except for
-  # environment variables).
-  #expose_potentially_sensitive_job_metrics: false
-
-  # Enable the API for sample tracking
-  #enable_legacy_sample_tracking_api: false
-
-  # Allow non-admin users to view available Data Manager options.
-  #enable_data_manager_user_view: false
-
-  # File where Data Managers are configured (.sample used if default
-  # does not exist).
-  #data_manager_config_file: config/data_manager_conf.xml
-
-  # File where Tool Shed based Data Managers are configured.
-  #shed_data_manager_config_file: config/shed_data_manager_conf.xml
-
-  # Directory to store Data Manager based tool-data; defaults to
-  # tool_data_path.
-  #galaxy_data_manager_data_path: tool-data
-
-  # To increase performance of job execution and the web interface, you
-  # can separate Galaxy into multiple processes.  There are more than
-  # one way to do this, and they are explained in detail in the
-  # documentation:
-  # https://docs.galaxyproject.org/en/master/admin/scaling.html  By
-  # default, Galaxy manages and executes jobs from within a single
-  # process and notifies itself of new jobs via in-memory queues.  Jobs
-  # are run locally on the system on which Galaxy is started.  Advanced
-  # job running capabilities can be configured through the job
-  # configuration file.
-  #job_config_file: config/job_conf.xml
-
-  # Description of job running configuration, can be embedded into
-  # Galaxy configuration or loaded from an additional file with the
-  # job_config_file option.
-  #job_config: null
-
-  # Rather than specifying a dependency_resolvers_config_file, the
-  # definition of the resolvers to enable can be embedded into Galaxy's
-  # config with this option. This has no effect if a
-  # dependency_resolvers_config_file is used.
-  #dependency_resolvers: null
-
-  # When jobs fail due to job runner problems, Galaxy can be configured
-  # to retry these or reroute the jobs to new destinations. Very fine
-  # control of this is available with resubmit declarations in
-  # job_conf.xml. For simple deployments of Galaxy though, the following
-  # attribute can define resubmission conditions for all job
-  # destinations. If any job destination defines even one resubmission
-  # condition explicitly in job_conf.xml - the condition described by
-  # this option will not apply to that destination. For instance, the
-  # condition: 'attempt < 3 and unknown_error and (time_running < 300 or
-  # time_since_queued < 300)' would retry up to two times jobs that
-  # didn't fail due to detected memory or walltime limits but did fail
-  # quickly (either while queueing or running). The commented out
-  # default below results in no default job resubmission condition,
-  # failing jobs are just failed outright.
-  #default_job_resubmission_condition: null
-
-  # This option is deprecated, use the `mem-self` handler assignment
-  # option in the job configuration instead.
-  #track_jobs_in_database: true
-
-  # This enables splitting of jobs into tasks, if specified by the
-  # particular tool config. This is a new feature and not recommended
-  # for production servers yet.
-  #use_tasked_jobs: false
-
-  # This enables splitting of jobs into tasks, if specified by the
-  # particular tool config. This is a new feature and not recommended
-  # for production servers yet.
-  #local_task_queue_workers: 2
-
-  # Enable job recovery (if Galaxy is restarted while cluster jobs are
-  # running, it can "recover" them when it starts).  This is not safe to
-  # use if you are running more than one Galaxy server using the same
-  # database.
-  #enable_job_recovery: true
-
-  # Although it is fairly reliable, setting metadata can occasionally
-  # fail.  In these instances, you can choose to retry setting it
-  # internally or leave it in a failed state (since retrying internally
-  # may cause the Galaxy process to be unresponsive).  If this option is
-  # set to False, the user will be given the option to retry externally,
-  # or set metadata manually (when possible).
-  #retry_metadata_internally: true
-
-  # Very large metadata values can cause Galaxy crashes.  This will
-  # allow limiting the maximum metadata key size (in bytes used in
-  # memory, not the end result database value size) Galaxy will attempt
-  # to save with a dataset.  Use 0 to disable this feature.  The default
-  # is 5MB, but as low as 1MB seems to be a reasonable size.
-  #max_metadata_value_size: 5242880
-
-  # This option will override tool output paths to write outputs to the
-  # job working directory (instead of to the file_path) and the job
-  # manager will move the outputs to their proper place in the dataset
-  # directory on the Galaxy server after the job completes. This is
-  # necessary (for example) if jobs run on a cluster and datasets can
-  # not be created by the user running the jobs (e.g. if the filesystem
-  # is mounted read-only or the jobs are run by a different user than
-  # the galaxy user).
-  #outputs_to_working_directory: false
-
-  # If your network filesystem's caching prevents the Galaxy server from
-  # seeing the job's stdout and stderr files when it completes, you can
-  # retry reading these files.  The job runner will retry the number of
-  # times specified below, waiting 1 second between tries.  For NFS, you
-  # may want to try the -noac mount option (Linux) or -actimeo=0
-  # (Solaris).
-  #retry_job_output_collection: 0
-
-  # In the past Galaxy would preserve its Python environment when
-  # running jobs ( and still does for internal tools packaged with
-  # Galaxy). This behavior exposes Galaxy internals to tools and could
-  # result in problems when activating Python environments for tools
-  # (such as with Conda packaging). The default legacy_only will
-  # restrict this behavior to tools identified by the Galaxy team as
-  # requiring this environment. Set this to "always" to restore the
-  # previous behavior (and potentially break Conda dependency resolution
-  # for many tools). Set this to legacy_and_local to preserve the
-  # environment for legacy tools and locally managed tools (this might
-  # be useful for instance if you are installing software into Galaxy's
-  # virtualenv for tool development).
-  #preserve_python_environment: legacy_only
-
-  # Clean up various bits of jobs left on the filesystem after
-  # completion.  These bits include the job working directory, external
-  # metadata temporary files, and DRM stdout and stderr files (if using
-  # a DRM).  Possible values are: always, onsuccess, never
-  #cleanup_job: always
-
-  # When running DRMAA jobs as the Galaxy user
-  # (https://docs.galaxyproject.org/en/master/admin/cluster.html
-  # #submitting-jobs-as-the-real-user) this script is used to run the
-  # job script Galaxy generates for a tool execution.
-  #drmaa_external_runjob_script: sudo -E scripts/drmaa_external_runner.py --assign_all_groups
-
-  # When running DRMAA jobs as the Galaxy user
-  # (https://docs.galaxyproject.org/en/master/admin/cluster.html
-  # #submitting-jobs-as-the-real-user) this script is used to kill such
-  # jobs by Galaxy (e.g. if the user cancels the job).
-  #drmaa_external_killjob_script: sudo -E scripts/drmaa_external_killer.py
-
-  # When running DRMAA jobs as the Galaxy user
-  # (https://docs.galaxyproject.org/en/master/admin/cluster.html
-  # #submitting-jobs-as-the-real-user) this script is used transfer
-  # permissions back and forth between the Galaxy user and the user that
-  # is running the job.
-  #external_chown_script: sudo -E scripts/external_chown_script.py
-
-  # When running DRMAA jobs as the Galaxy user
-  # (https://docs.galaxyproject.org/en/master/admin/cluster.html
-  # #submitting-jobs-as-the-real-user) Galaxy can extract the user name
-  # from the email address (actually the local-part before the @) or the
-  # username which are both stored in the Galaxy data base. The latter
-  # option is particularly useful for installations that get the
-  # authentication from LDAP. Also, Galaxy can accept the name of a
-  # common system user (eg. galaxy_worker) who can run every job being
-  # submitted. This user should not be the same user running the galaxy
-  # system. Possible values are user_email (default), username or
-  # <common_system_user>
-  #real_system_username: user_email
-
-  # File to source to set up the environment when running jobs.  By
-  # default, the environment in which the Galaxy server starts is used
-  # when running jobs locally, and the environment set up per the DRM's
-  # submission method and policy is used when running jobs on a cluster
-  # (try testing with `qsub` on the command line).
-  # environment_setup_file can be set to the path of a file on the
-  # cluster that should be sourced by the user to set up the environment
-  # prior to running tools.  This can be especially useful for running
-  # jobs as the actual user, to remove the need to configure each user's
-  # environment individually.
-  #environment_setup_file: ''
-
-  # Optional file containing job resource data entry fields definition.
-  # These fields will be presented to users in the tool forms and allow
-  # them to overwrite default job resources such as number of
-  # processors, memory and walltime.
-  #job_resource_params_file: config/job_resource_params_conf.xml
-
-  # Similar to the above parameter, workflows can describe parameters
-  # used to influence scheduling of jobs within the workflow. This
-  # requires both a description of the fields available (which defaults
-  # to the definitions in job_resource_params_file if not set).
-  #workflow_resource_params_file: config/workflow_resource_params_conf.xml
-
-  # This parameter describes how to map users and workflows to a set of
-  # workflow resource parameter to present (typically input IDs from
-  # workflow_resource_params_file). If this this is a function reference
-  # it will be passed various inputs (workflow model object and user)
-  # and it should produce a list of input IDs. If it is a path it is
-  # expected to an XML or YAML file describing how to map group names to
-  # parameter descriptions (additional types of mappings via these files
-  # could be implemented but haven't yet - for instance using workflow
-  # tags to do the mapping).
-  #workflow_resource_params_mapper: config/workflow_resource_mapper_conf.yml
-
-  # If using job concurrency limits (configured in job_config_file),
-  # several extra database queries must be performed to determine the
-  # number of jobs a user has dispatched to a given destination.  By
-  # default, these queries will happen for every job that is waiting to
-  # run, but if cache_user_job_count is set to True, it will only happen
-  # once per iteration of the handler queue. Although better for
-  # performance due to reduced queries, the trade-off is a greater
-  # possibility that jobs will be dispatched past the configured limits
-  # if running many handlers.
-  #cache_user_job_count: false
-
-  # Define toolbox filters (https://galaxyproject.org/user-defined-
-  # toolbox-filters/) that admins may use to restrict the tools to
-  # display.
-  #tool_filters: null
-
-  # Define toolbox filters (https://galaxyproject.org/user-defined-
-  # toolbox-filters/) that admins may use to restrict the tool labels to
-  # display.
-  #tool_label_filters: null
-
-  # Define toolbox filters (https://galaxyproject.org/user-defined-
-  # toolbox-filters/) that admins may use to restrict the tool sections
-  # to display.
-  #tool_section_filters: null
-
-  # Define toolbox filters (https://galaxyproject.org/user-defined-
-  # toolbox-filters/) that users may use to restrict the tools to
-  # display.
-  #user_tool_filters: examples:restrict_upload_to_admins, examples:restrict_encode
-
-  # Define toolbox filters (https://galaxyproject.org/user-defined-
-  # toolbox-filters/) that users may use to restrict the tool sections
-  # to display.
-  #user_tool_section_filters: examples:restrict_text
-
-  # Define toolbox filters (https://galaxyproject.org/user-defined-
-  # toolbox-filters/) that users may use to restrict the tool labels to
-  # display.
-  #user_tool_label_filters: examples:restrict_upload_to_admins, examples:restrict_encode
-
-  # The base module(s) that are searched for modules for toolbox
-  # filtering (https://galaxyproject.org/user-defined-toolbox-filters/)
-  # functions.
-  #toolbox_filter_base_modules: galaxy.tools.toolbox.filters,galaxy.tools.filters
-
-  # Galaxy uses AMQP internally for communicating between processes.
-  # For example, when reloading the toolbox or locking job execution,
-  # the process that handled that particular request will tell all
-  # others to also reload, lock jobs, etc. For connection examples, see 
-  # http://docs.celeryproject.org/projects/kombu/en/latest/userguide/con
-  # nections.html  Without specifying anything here, galaxy will first
-  # attempt to use your specified database_connection above.  If that's
-  # not specified either, Galaxy will automatically create and use a
-  # separate sqlite database located in your <galaxy>/database folder
-  # (indicated in the commented out line below).
-  #amqp_internal_connection: sqlalchemy+sqlite:///./database/control.sqlite?isolation_level=IMMEDIATE
-
-  # Galaxy real time communication server settings
-  #enable_communication_server: false
-
-  # Galaxy real time communication server settings
-  #communication_server_host: http://localhost
-
-  # Galaxy real time communication server settings
-  #communication_server_port: 7070
-
-  # persistent_communication_rooms is a comma-separated list of rooms
-  # that should be always available.
-  #persistent_communication_rooms: null
-
-  # Allow disabling pbkdf2 hashing of passwords for legacy situations.
-  # This should normally be left enabled unless there is a specific
-  # reason to disable it.
-  #use_pbkdf2: true
-=======
-../lib/galaxy/config/sample/galaxy.yml.sample
->>>>>>> 05d77b75
+../lib/galaxy/config/sample/galaxy.yml.sample