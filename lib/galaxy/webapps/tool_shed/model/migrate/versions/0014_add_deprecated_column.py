"""
Migration script to add the deprecated column to the repository table.
"""
from __future__ import print_function

import logging
import sys

from sqlalchemy import Boolean, Column, MetaData, Table

log = logging.getLogger(__name__)
log.setLevel(logging.DEBUG)
handler = logging.StreamHandler(sys.stdout)
format = "%(name)s %(levelname)s %(asctime)s %(message)s"
formatter = logging.Formatter(format)
handler.setFormatter(formatter)
log.addHandler(handler)

metadata = MetaData()


def upgrade(migrate_engine):
    print(__doc__)
    metadata.bind = migrate_engine
    metadata.reflect()
    # Create and initialize imported column in job table.
    Repository_table = Table("repository", metadata, autoload=True)
    c = Column("deprecated", Boolean, default=False)
    try:
        # Create
        c.create(Repository_table)
        assert c is Repository_table.c.deprecated
        # Initialize.
        if migrate_engine.name == 'mysql' or migrate_engine.name == 'sqlite':
            default_false = "0"
        elif migrate_engine.name in ['postgresql', 'postgres']:
            default_false = "false"
        migrate_engine.execute("UPDATE repository SET deprecated=%s" % default_false)
<<<<<<< HEAD
    except Exception as e:
        print "Adding deprecated column to the repository table failed: %s" % str(e)
        log.debug("Adding deprecated column to the repository table failed: %s" % str(e))
=======
    except Exception:
        log.exception("Adding deprecated column to the repository table failed.")
>>>>>>> 2f2acb98


def downgrade(migrate_engine):
    metadata.bind = migrate_engine
    metadata.reflect()
    # Drop email_alerts column from repository table.
    Repository_table = Table("repository", metadata, autoload=True)
    try:
        Repository_table.c.deprecated.drop()
<<<<<<< HEAD
    except Exception as e:
        print "Dropping column deprecated from the repository table failed: %s" % str(e)
        log.debug("Dropping column deprecated from the repository table failed: %s" % str(e))
=======
    except Exception:
        log.exception("Dropping column deprecated from the repository table failed.")
>>>>>>> 2f2acb98
<|MERGE_RESOLUTION|>--- conflicted
+++ resolved
@@ -36,14 +36,8 @@
         elif migrate_engine.name in ['postgresql', 'postgres']:
             default_false = "false"
         migrate_engine.execute("UPDATE repository SET deprecated=%s" % default_false)
-<<<<<<< HEAD
-    except Exception as e:
-        print "Adding deprecated column to the repository table failed: %s" % str(e)
-        log.debug("Adding deprecated column to the repository table failed: %s" % str(e))
-=======
     except Exception:
         log.exception("Adding deprecated column to the repository table failed.")
->>>>>>> 2f2acb98
 
 
 def downgrade(migrate_engine):
@@ -53,11 +47,5 @@
     Repository_table = Table("repository", metadata, autoload=True)
     try:
         Repository_table.c.deprecated.drop()
-<<<<<<< HEAD
-    except Exception as e:
-        print "Dropping column deprecated from the repository table failed: %s" % str(e)
-        log.debug("Dropping column deprecated from the repository table failed: %s" % str(e))
-=======
     except Exception:
-        log.exception("Dropping column deprecated from the repository table failed.")
->>>>>>> 2f2acb98
+        log.exception("Dropping column deprecated from the repository table failed.")