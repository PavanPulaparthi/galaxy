"""
API operations on a history.
"""
<<<<<<< HEAD
import logging
from galaxy import web
from galaxy.util import string_as_bool, restore_text
=======

from galaxy import web, util
>>>>>>> 663b3905
from galaxy.web.base.controller import BaseAPIController, UsesHistoryMixin
from galaxy.web import url_for
from galaxy.model.orm import desc

import logging
log = logging.getLogger( __name__ )

class HistoriesController( BaseAPIController, UsesHistoryMixin ):

    @web.expose_api_anonymous
    def index( self, trans, deleted='False', **kwd ):
        """
        GET /api/histories
        GET /api/histories/deleted
        Displays a collection (list) of histories.
        """
        #TODO: query (by name, date, etc.)
        rval = []
        deleted = string_as_bool( deleted )
        try:
            if trans.user:
                query = trans.sa_session.query(trans.app.model.History ).filter_by( user=trans.user, deleted=deleted ).order_by(
                    desc(trans.app.model.History.table.c.update_time)).all()
                for history in query:
                    item = history.get_api_value(value_mapper={'id':trans.security.encode_id})
                    item['url'] = url_for( 'history', id=trans.security.encode_id( history.id ) )
                    rval.append( item )

            elif trans.galaxy_session.current_history:
                #No user, this must be session authentication with an anonymous user.
                history = trans.galaxy_session.current_history
                item = history.get_api_value(value_mapper={'id':trans.security.encode_id})
                item['url'] = url_for( 'history', id=trans.security.encode_id( history.id ) )
                rval.append(item)

        except Exception, e:
            rval = "Error in history API"
            log.error( rval + ": %s" % str(e) )
            trans.response.status = 500
        return rval

    @web.expose_api_anonymous
    def show( self, trans, id, deleted='False', **kwd ):
        """
        GET /api/histories/{encoded_history_id}
        GET /api/histories/deleted/{encoded_history_id}
        GET /api/histories/most_recently_used
        Displays information about a history.
        """
        #TODO: GET /api/histories/{encoded_history_id}?as_archive=True
        #TODO: GET /api/histories/s/{username}/{slug}
        history_id = id
        deleted = string_as_bool( deleted )

        # try to load the history, by most_recently_used or the given id
        try:
            if history_id == "most_recently_used":
                if trans.user and len( trans.user.galaxy_sessions ) > 0:
                    # Most recent active history for user sessions, not deleted
                    history = trans.user.galaxy_sessions[0].histories[-1].history
                    history_id = trans.security.encode_id( history.id )
                else:
                    return None
            else:
                history = self.get_history( trans, history_id, check_ownership=False,
                                            check_accessible=True, deleted=deleted )

            history_data = self.get_history_dict( trans, history )
            history_data[ 'contents_url' ] = url_for( 'history_contents', history_id=history_id )

        except Exception, e:
            msg = "Error in history API at showing history detail: %s" % ( str( e ) )
            log.error( msg, exc_info=True )
            trans.response.status = 500
            return msg

        return history_data

    @web.expose_api
    def create( self, trans, payload, **kwd ):
        """
        POST /api/histories
        Creates a new history.
        """
        hist_name = None
        if payload.get( 'name', None ):
            hist_name = restore_text( payload['name'] )
        new_history = trans.app.model.History( user=trans.user, name=hist_name )

        trans.sa_session.add( new_history )
        trans.sa_session.flush()
        item = new_history.get_api_value(view='element', value_mapper={'id':trans.security.encode_id})
        item['url'] = url_for( 'history', id=item['id'] )

        #TODO: copy own history
        #TODO: import an importable history
        #TODO: import from archive
        return item

    @web.expose_api
    def delete( self, trans, id, **kwd ):
        """
        DELETE /api/histories/{encoded_history_id}
        Deletes a history
        """
        history_id = id
        # a request body is optional here
        purge = False
        if kwd.get( 'payload', None ):
            purge = string_as_bool( kwd['payload'].get( 'purge', False ) )

        try:
            history = self.get_history( trans, history_id, check_ownership=True, check_accessible=False, deleted=True )
        except Exception, e:
            return str( e )

        history.deleted = True
        if purge and trans.app.config.allow_user_dataset_purge:
            # First purge all the datasets
            for hda in history.datasets:
                if hda.purged:
                    continue
                hda.purged = True
                trans.sa_session.add( hda )
                trans.sa_session.flush()
                if hda.dataset.user_can_purge:
                    try:
                        hda.dataset.full_delete()
                        trans.sa_session.add( hda.dataset )
                    except:
                        pass
                    trans.sa_session.flush()
            # Now mark the history as purged
            history.purged = True
            self.sa_session.add( history )

        trans.sa_session.flush()
        return 'OK'

    @web.expose_api
    def undelete( self, trans, id, **kwd ):
        """
        POST /api/histories/deleted/{encoded_history_id}/undelete
        Undeletes a history
        """
        history_id = id
        history = self.get_history( trans, history_id, check_ownership=True, check_accessible=False, deleted=True )
        history.deleted = False
        trans.sa_session.add( history )
        trans.sa_session.flush()
        return 'OK'

    @web.expose_api
    def update( self, trans, id, payload, **kwd ):
        """
        PUT /api/histories/{encoded_history_id}
        Changes an existing history.
        """
        #TODO: PUT /api/histories/{encoded_history_id} payload = { rating: rating } (w/ no security checks)
        try:
            history = self.get_history( trans, id, check_ownership=True, check_accessible=True, deleted=True )
            # validation handled here and some parsing, processing, and conversion
            payload = self._validate_and_parse_update_payload( payload )
            # additional checks here (security, etc.)
            changed = self.set_history_from_dict( trans, history, payload )

        except Exception, exception:
            log.error( 'Update of history (%s) failed: %s', id, str( exception ), exc_info=True )
            # convert to appropo HTTP code
            if( isinstance( exception, ValueError )
            or  isinstance( exception, AttributeError ) ):
                # bad syntax from the validater/parser
                trans.response.status = 400
            else:
                trans.response.status = 500
            return { 'error': str( exception ) }

        return changed

    def _validate_and_parse_update_payload( self, payload ):
        """
        Validate and parse incomming data payload for a history.
        """
        # This layer handles (most of the stricter idiot proofing):
        #   - unknown/unallowed keys
        #   - changing data keys from api key to attribute name
        #   - protection against bad data form/type
        #   - protection against malicious data content
        # all other conversions and processing (such as permissions, etc.) should happen down the line

        # keys listed here don't error when attempting to set, but fail silently
        #   this allows PUT'ing an entire model back to the server without attribute errors on uneditable attrs
        valid_but_uneditable_keys = (
            'id', 'model_class', 'nice_size', 'contents_url', 'purged', 'tags',
            'state', 'state_details', 'state_ids'
        )

        validated_payload = {}
        for key, val in payload.items():
            # TODO: lots of boilerplate here, but overhead on abstraction is equally onerous
            if   key == 'name':
                if not ( isinstance( val, str ) or isinstance( val, unicode ) ):
                    raise ValueError( 'name must be a string or unicode: %s' %( str( type( val ) ) ) )
                validated_payload[ 'name' ] = util.sanitize_html.sanitize_html( val, 'utf-8' )
                #TODO:?? if sanitized != val: log.warn( 'script kiddie' )
            elif key == 'deleted':
                if not isinstance( val, bool ):
                    raise ValueError( 'deleted must be a boolean: %s' %( str( type( val ) ) ) )
                validated_payload[ 'deleted' ] = val
            elif key == 'published':
                if not isinstance( val, bool ):
                    raise ValueError( 'published must be a boolean: %s' %( str( type( val ) ) ) )
                validated_payload[ 'published' ] = val
            elif key == 'genome_build':
                if not ( isinstance( val, str ) or isinstance( val, unicode ) ):
                    raise ValueError( 'genome_build must be a string: %s' %( str( type( val ) ) ) )
                validated_payload[ 'genome_build' ] = util.sanitize_html.sanitize_html( val, 'utf-8' )
            elif key == 'annotation':
                if not ( isinstance( val, str ) or isinstance( val, unicode ) ):
                    raise ValueError( 'annotation must be a string or unicode: %s' %( str( type( val ) ) ) )
                validated_payload[ 'annotation' ] = util.sanitize_html.sanitize_html( val, 'utf-8' )
            elif key not in valid_but_uneditable_keys:
                raise AttributeError( 'unknown key: %s' %( str( key ) ) )
        return validated_payload
<|MERGE_RESOLUTION|>--- conflicted
+++ resolved
@@ -1,14 +1,9 @@
 """
 API operations on a history.
 """
-<<<<<<< HEAD
-import logging
+
 from galaxy import web
 from galaxy.util import string_as_bool, restore_text
-=======
-
-from galaxy import web, util
->>>>>>> 663b3905
 from galaxy.web.base.controller import BaseAPIController, UsesHistoryMixin
 from galaxy.web import url_for
 from galaxy.model.orm import desc
