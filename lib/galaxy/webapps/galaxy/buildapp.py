--- conflicted
+++ resolved
@@ -114,14 +114,11 @@
                                name_prefix="workflow_",
                                path_prefix='/api/workflows/:workflow_id' )
 
-<<<<<<< HEAD
     _add_item_extended_metadata_controller( webapp, 
                                name_prefix="library_dataset_",
                                path_prefix='/api/libraries/:library_id/contents/:library_content_id' )
-    _add_item_annotation_controller( webapp, 
-=======
+
     _add_item_annotation_controller( webapp,
->>>>>>> 6eb98038
                                name_prefix="history_content_",
                                path_prefix='/api/histories/:history_id/contents/:history_content_id' )
     _add_item_annotation_controller( webapp,
@@ -229,7 +226,7 @@
 def _add_item_extended_metadata_controller( webapp, name_prefix, path_prefix, **kwd ):
     controller = "%sextended_metadata" % name_prefix
     name = "%sextended_metadata" % name_prefix
-    webapp.api_mapper.resource(name, "extended_metadata", path_prefix=path_prefix, controller=controller)
+    webapp.mapper.resource(name, "extended_metadata", path_prefix=path_prefix, controller=controller)
 
 def _add_item_annotation_controller( webapp, name_prefix, path_prefix, **kwd ):
     controller = "%sannotations" % name_prefix
