--- conflicted
+++ resolved
@@ -257,20 +257,13 @@
         self.install_database_engine_options = get_database_engine_options(kwargs, model_prefix="install_")
 
         # Where dataset files are stored
-<<<<<<< HEAD
         self.file_path = os.path.join(self.data_dir, self.file_path)
         # new_file_path and legacy_home_dir can be overridden per destination in job_conf.
         self.new_file_path = os.path.join(self.data_dir, self.new_file_path)
-=======
-        self.file_path = self.resolve_path(kwargs.get("file_path", os.path.join(self.data_dir, "files")))
-        # new_file_path and legacy_home_dir can be overridden per destination in job_conf.
-        self.new_file_path = self.resolve_path(kwargs.get("new_file_path", os.path.join(self.data_dir, "tmp")))
->>>>>>> 15a789d0
         override_tempdir = string_as_bool(kwargs.get("override_tempdir", "True"))
         if override_tempdir:
             tempfile.tempdir = self.new_file_path
         self.shared_home_dir = kwargs.get("shared_home_dir", None)
-<<<<<<< HEAD
         self.openid_consumer_cache_path = os.path.join(self.data_dir, self.openid_consumer_cache_path)
         self.cookie_path = kwargs.get("cookie_path", None)
         self.tool_path = os.path.join(self.root, self.tool_path)
@@ -279,33 +272,14 @@
             self.tool_data_path = os.path.join(self.data_dir, "tool-data")
         self.builds_file_path = os.path.join(self.tool_data_path, self.builds_file_path)
         self.len_file_path = os.path.join(self.tool_data_path, self.len_file_path)
-=======
-        self.openid_consumer_cache_path = self.resolve_path(kwargs.get("openid_consumer_cache_path", os.path.join(self.data_dir, "openid_consumer_cache")))
-        self.cookie_path = kwargs.get("cookie_path", None)
-        self.enable_quotas = string_as_bool(kwargs.get('enable_quotas', False))
-        self.enable_unique_workflow_defaults = string_as_bool(kwargs.get('enable_unique_workflow_defaults', False))
-        self.tool_path = self.resolve_path(kwargs.get("tool_path", "tools"))
-        self.tool_data_path = self.resolve_path(kwargs.get("tool_data_path", "tool-data"))
-        if not running_from_source and kwargs.get("tool_data_path", None) is None:
-            self.tool_data_path = os.path.join(self.data_dir, "tool-data")
-        self.builds_file_path = self.resolve_path(kwargs.get("builds_file_path", os.path.join(self.tool_data_path, 'shared', 'ucsc', 'builds.txt')))
-        self.len_file_path = self.resolve_path(kwargs.get("len_file_path", os.path.join(self.tool_data_path, 'shared', 'ucsc', 'chrom')))
->>>>>>> 15a789d0
         # Galaxy OIDC settings.
         self.oidc_config = kwargs.get("oidc_config_file", self.oidc_config_file)
         self.oidc_backends_config = kwargs.get("oidc_backends_config_file", self.oidc_backends_config_file)
         self.oidc = []
-<<<<<<< HEAD
         self.integrated_tool_panel_config = os.path.join(self.mutable_config_dir, self.integrated_tool_panel_config)
         integrated_tool_panel_tracking_directory = kwargs.get('integrated_tool_panel_tracking_directory', None)
         if integrated_tool_panel_tracking_directory:
             self.integrated_tool_panel_tracking_directory = os.path.join(self.root, integrated_tool_panel_tracking_directory)
-=======
-        self.integrated_tool_panel_config = self.resolve_path(kwargs.get('integrated_tool_panel_config', os.path.join(self.mutable_config_dir, 'integrated_tool_panel.xml')))
-        integrated_tool_panel_tracking_directory = kwargs.get('integrated_tool_panel_tracking_directory', None)
-        if integrated_tool_panel_tracking_directory:
-            self.integrated_tool_panel_tracking_directory = self.resolve_path(integrated_tool_panel_tracking_directory)
->>>>>>> 15a789d0
         else:
             self.integrated_tool_panel_tracking_directory = None
         self.toolbox_filter_base_modules = listify(self.toolbox_filter_base_modules)
@@ -318,25 +292,13 @@
         self.user_tool_section_filters = listify(kwargs.get("user_tool_section_filters", []), do_strip=True)
         self.has_user_tool_filters = bool(self.user_tool_filters or self.user_tool_label_filters or self.user_tool_section_filters)
 
-<<<<<<< HEAD
         self.tour_config_dir = os.path.join(self.root, self.tour_config_dir)
         self.webhooks_dirs = os.path.join(self.root, self.webhooks_dir)
-=======
-        self.tour_config_dir = self.resolve_path(kwargs.get("tour_config_dir", "config/plugins/tours"))
-        self.webhooks_dirs = self.resolve_path(kwargs.get("webhooks_dir", "config/plugins/webhooks"))
-
-        self.expose_user_name = kwargs.get("expose_user_name", False)
-        self.expose_user_email = kwargs.get("expose_user_email", False)
->>>>>>> 15a789d0
 
         self.password_expiration_period = timedelta(days=int(kwargs.get("password_expiration_period", 0)))
 
         if self.shed_tool_data_path:
-<<<<<<< HEAD
             self.shed_tool_data_path = os.path.join(self.root, self.shed_tool_data_path)
-=======
-            self.shed_tool_data_path = self.resolve_path(self.shed_tool_data_path)
->>>>>>> 15a789d0
         else:
             self.shed_tool_data_path = self.tool_data_path
 
@@ -372,43 +334,20 @@
             for ip in kwargs.get("fetch_url_whitelist", "").split(',')
             if len(ip.strip()) > 0
         ]
-<<<<<<< HEAD
         self.template_path = os.path.join(self.root, kwargs.get("template_path", "templates"))
         self.template_cache = os.path.join(self.data_dir, self.template_cache_path)
-=======
-        self.allow_user_creation = string_as_bool(kwargs.get("allow_user_creation", "True"))
-        self.allow_user_deletion = string_as_bool(kwargs.get("allow_user_deletion", "False"))
-        self.allow_user_dataset_purge = string_as_bool(kwargs.get("allow_user_dataset_purge", "True"))
-        self.allow_user_impersonation = string_as_bool(kwargs.get("allow_user_impersonation", "False"))
-        self.show_user_prepopulate_form = string_as_bool(kwargs.get("show_user_prepopulate_form", "False"))
-        self.new_user_dataset_access_role_default_private = string_as_bool(kwargs.get("new_user_dataset_access_role_default_private", "False"))
-        self.template_path = self.resolve_path(kwargs.get("template_path", "templates"))
-        self.template_cache = self.resolve_path(kwargs.get("template_cache_path", os.path.join(self.data_dir, "compiled_templates")))
->>>>>>> 15a789d0
         self.job_queue_cleanup_interval = int(kwargs.get("job_queue_cleanup_interval", "5"))
         self.cluster_files_directory = self.resolve_path(os.path.join(self.data_dir, self.cluster_files_directory))
 
         # Fall back to legacy job_working_directory config variable if set.
-<<<<<<< HEAD
         self.jobs_directory = os.path.join(self.data_dir, kwargs.get("jobs_directory", self.job_working_directory))
         if self.preserve_python_environment not in ["legacy_only", "legacy_and_local", "always"]:
-=======
-        default_jobs_directory = kwargs.get("job_working_directory", os.path.join(self.data_dir, "jobs_directory"))
-        self.jobs_directory = self.resolve_path(kwargs.get("jobs_directory", default_jobs_directory))
-        self.default_job_shell = kwargs.get("default_job_shell", "/bin/bash")
-        preserve_python_environment = kwargs.get("preserve_python_environment", "legacy_only")
-        if preserve_python_environment not in ["legacy_only", "legacy_and_local", "always"]:
->>>>>>> 15a789d0
             log.warning("preserve_python_environment set to unknown value [%s], defaulting to legacy_only")
             self.preserve_python_environment = "legacy_only"
         self.nodejs_path = kwargs.get("nodejs_path", None)
         # Older default container cache path, I don't think anyone is using it anymore and it wasn't documented - we
         # should probably drop the backward compatiblity to save the path check.
-<<<<<<< HEAD
         self.container_image_cache_path = os.path.join(self.data_dir, kwargs.get("container_image_cache_path", "container_images"))
-=======
-        self.container_image_cache_path = self.resolve_path(kwargs.get("container_image_cache_path", os.path.join(self.data_dir, "container_images")))
->>>>>>> 15a789d0
         if not os.path.exists(self.container_image_cache_path):
             self.container_image_cache_path = self.resolve_path(kwargs.get("container_image_cache_path", os.path.join(self.data_dir, "container_cache")))
         self.output_size_limit = int(kwargs.get('output_size_limit', 0))
@@ -419,13 +358,8 @@
 
         #  Get the disposable email domains blacklist file and its contents
         self.blacklist_content = None
-<<<<<<< HEAD
         if self.blacklist_file:
             self.blacklist_file = os.path.join(self.root, self.blacklist_file)
-=======
-        if self.blacklist_location is not None:
-            self.blacklist_file = self.resolve_path(kwargs.get('blacklist_file', None))
->>>>>>> 15a789d0
             try:
                 with open(self.blacklist_file) as f:
                     self.blacklist_content = [line.rstrip() for line in f]
@@ -452,24 +386,7 @@
         self.pbs_dataset_server = kwargs.get('pbs_dataset_server', "")
         self.pbs_dataset_path = kwargs.get('pbs_dataset_path', "")
         self.pbs_stage_path = kwargs.get('pbs_stage_path', "")
-<<<<<<< HEAD
-        self.sanitize_whitelist_file = os.path.join(self.root, kwargs.get('sanitize_whitelist_file', "config/sanitize_whitelist.txt"))
-=======
-        self.drmaa_external_runjob_script = kwargs.get('drmaa_external_runjob_script', None)
-        self.drmaa_external_killjob_script = kwargs.get('drmaa_external_killjob_script', None)
-        self.external_chown_script = kwargs.get('external_chown_script', None)
-        self.real_system_username = kwargs.get('real_system_username', 'user_email')
-        self.environment_setup_file = kwargs.get('environment_setup_file', None)
-        self.use_heartbeat = string_as_bool(kwargs.get('use_heartbeat', 'False'))
-        self.heartbeat_interval = int(kwargs.get('heartbeat_interval', 20))
-        self.heartbeat_log = kwargs.get('heartbeat_log', None)
-        self.monitor_thread_join_timeout = int(kwargs.get("monitor_thread_join_timeout", 30))
-        self.log_actions = string_as_bool(kwargs.get('log_actions', 'False'))
-        self.log_events = string_as_bool(kwargs.get('log_events', 'False'))
-        self.sanitize_all_html = string_as_bool(kwargs.get('sanitize_all_html', True))
-        self.sanitize_whitelist_file = self.resolve_path(kwargs.get('sanitize_whitelist_file', "config/sanitize_whitelist.txt"))
-        self.serve_xss_vulnerable_mimetypes = string_as_bool(kwargs.get('serve_xss_vulnerable_mimetypes', False))
->>>>>>> 15a789d0
+        self.sanitize_whitelist_file = os.path.join(self.root, self.sanitize_whitelist_file)
         self.allowed_origin_hostnames = self._parse_allowed_origin_hostnames(kwargs)
         if "trust_jupyter_notebook_conversion" in kwargs:
             trust_jupyter_notebook_conversion = string_as_bool(kwargs.get('trust_jupyter_notebook_conversion', False))
@@ -491,11 +408,7 @@
         # not needed on production systems but useful if running many functional tests.
         self.index_tool_help = string_as_bool(kwargs.get("index_tool_help", True))
         self.tool_labels_boost = kwargs.get("tool_labels_boost", 1)
-<<<<<<< HEAD
         default_tool_test_data_directories = os.environ.get("GALAXY_TEST_FILE_DIR", os.path.join(self.root, "test-data"))
-=======
-        default_tool_test_data_directories = os.environ.get("GALAXY_TEST_FILE_DIR", self.resolve_path("test-data"))
->>>>>>> 15a789d0
         self.tool_test_data_directories = kwargs.get("tool_test_data_directories", default_tool_test_data_directories)
         # Deployers may either specify a complete list of mapping files or get the default for free and just
         # specify a local mapping file to adapt and extend the default one.
@@ -511,7 +424,6 @@
         self.enable_mulled_containers = string_as_bool(kwargs.get('enable_mulled_containers', 'True'))
         containers_resolvers_config_file = kwargs.get('containers_resolvers_config_file', None)
         if containers_resolvers_config_file:
-<<<<<<< HEAD
             containers_resolvers_config_file = os.path.join(self.root, containers_resolvers_config_file)
         self.containers_resolvers_config_file = containers_resolvers_config_file
 
@@ -524,24 +436,6 @@
         self.involucro_path = os.path.join(self.root, self.involucro_path)
         if self.mulled_channels:
             self.mulled_channels = [c.strip() for c in self.mulled_channels.split(',')]
-=======
-            containers_resolvers_config_file = self.resolve_path(containers_resolvers_config_file)
-        self.containers_resolvers_config_file = containers_resolvers_config_file
-
-        involucro_path = kwargs.get('involucro_path')
-        if involucro_path is None:
-            target_dir = kwargs.get("tool_dependency_dir")
-            if target_dir in [None, "none"]:
-                target_dir = os.path.join(self.data_dir, "dependencies")
-            involucro_path = os.path.join(target_dir, "involucro")
-        self.involucro_path = self.resolve_path(involucro_path)
-        self.involucro_auto_init = string_as_bool(kwargs.get('involucro_auto_init', True))
-        mulled_channels = kwargs.get('mulled_channels')
-        if mulled_channels:
-            self.mulled_channels = [c.strip() for c in mulled_channels.split(',')]
-        else:
-            self.mulled_channels = DEFAULT_CHANNELS
->>>>>>> 15a789d0
 
         default_job_resubmission_condition = kwargs.get('default_job_resubmission_condition', '')
         if not default_job_resubmission_condition.strip():
@@ -573,11 +467,7 @@
         self.object_store_cache_size = float(kwargs.get('object_store_cache_size', -1))
         self.distributed_object_store_config_file = kwargs.get('distributed_object_store_config_file', None)
         if self.distributed_object_store_config_file is not None:
-<<<<<<< HEAD
             self.distributed_object_store_config_file = os.path.join(self.root, self.distributed_object_store_config_file)
-=======
-            self.distributed_object_store_config_file = self.resolve_path(self.distributed_object_store_config_file)
->>>>>>> 15a789d0
         self.irods_root_collection_path = kwargs.get('irods_root_collection_path', None)
         self.irods_default_resource = kwargs.get('irods_default_resource', None)
         # Heartbeat log file name override
@@ -671,13 +561,7 @@
         if ie_dirs:
             self.visualization_plugins_directory += ",%s" % ie_dirs
 
-<<<<<<< HEAD
         self.proxy_session_map = os.path.join(self.data_dir, self.dynamic_proxy_session_map)
-=======
-        self.gie_swarm_mode = string_as_bool(kwargs.get('interactive_environment_swarm_mode', False))
-
-        self.proxy_session_map = self.resolve_path(kwargs.get("dynamic_proxy_session_map", os.path.join(self.data_dir, "session_map.sqlite")))
->>>>>>> 15a789d0
         self.manage_dynamic_proxy = string_as_bool(kwargs.get("dynamic_proxy_manage", "True"))  # Set to false if being launched externally
 
         # InteractiveTools propagator mapping file
@@ -685,17 +569,8 @@
         self.interactivetool_prefix = kwargs.get("interactivetools_prefix", "interactivetool")
         self.interactivetools_enable = string_as_bool(kwargs.get('interactivetools_enable', False))
 
-<<<<<<< HEAD
         self.citation_cache_data_dir = os.path.join(self.data_dir, self.citation_cache_data_dir)
         self.citation_cache_lock_dir = os.path.join(self.data_dir, self.citation_cache_lock_dir)
-=======
-        # Default chunk size for chunkable datatypes -- 64k
-        self.display_chunk_size = int(kwargs.get('display_chunk_size', 65536))
-
-        self.citation_cache_type = kwargs.get("citation_cache_type", "file")
-        self.citation_cache_data_dir = self.resolve_path(kwargs.get("citation_cache_data_dir", os.path.join(self.data_dir, "citations/data")))
-        self.citation_cache_lock_dir = self.resolve_path(kwargs.get("citation_cache_lock_dir", os.path.join(self.data_dir, "citations/locks")))
->>>>>>> 15a789d0
 
         self.containers_conf = parse_containers_config(self.containers_config_file)
 
