--- conflicted
+++ resolved
@@ -1005,15 +1005,7 @@
     MetadataElement(name="layers_count", default=0, desc="layers_count", readonly=True, visible=True, no_value=0)
     MetadataElement(name="layers_names", desc="layers_names", default=[], param=metadata.SelectParameter, multiple=True, readonly=True, no_value=None)
     MetadataElement(name="row_attrs_count", default=0, desc="row_attrs_count", readonly=True, visible=True, no_value=0)
-<<<<<<< HEAD
-    # obs_names: Cell1, Cell2, Cell3,...
-    # obs_layers: louvain, leidein, isBcell
-    # obs_count: number of obs_layers
-    # obs_size: number of obs_names
-    MetadataElement(name="obs_names", desc="obs_names", default=[], param=metadata.SelectParameter, multiple=True, readonly=True, no_value=None)
-=======
     MetadataElement(name="obs_names", desc="obs_names", default=[], multiple=True, readonly=True, no_value=None)
->>>>>>> f2d294a4
     MetadataElement(name="obs_layers", desc="obs_layers", default=[], param=metadata.SelectParameter, multiple=True, readonly=True, no_value=None)
     MetadataElement(name="obs_count", default=0, desc="obs_count", readonly=True, visible=True, no_value=0)
     MetadataElement(name="obs_size", default=-1, desc="obs_size", readonly=True, visible=True, no_value=0)
@@ -1049,8 +1041,10 @@
             dataset.metadata.doi = anndata_file.attrs.get('doi')
             dataset.creation_date = anndata_file.attrs.get('creation_date')
             dataset.metadata.shape = anndata_file.attrs.get('shape', dataset.metadata.shape)
-            # none of the above appear to work in any dataset tested, but could be useful for
-            # future AnnData datasets
+            # none of the above appear to work in any dataset tested, but could be useful for future
+            # AnnData datasets
+
+            # all possible keys
             dataset.metadata.layers_count = len(anndata_file)
             dataset.metadata.layers_names = list(anndata_file.keys())
 
@@ -1073,25 +1067,13 @@
                     obs_index = "index"
                 elif "_index" in tmp:
                     obs_index = "_index"
-                # Determine cell labels
+                # do not attempt to parse beyond these
                 if obs_index:
                     dataset.metadata.obs_names = list(tmp[obs_index])
-                elif hasattr(tmp, 'dtype'):
-                    if "index" in tmp.dtype.names:
-                        # Yes, we call tmp["index"], and not tmp.dtype["index"]
-                        # here, despite the above tests.
-                        dataset.metadata.obs_names = list(tmp["index"])
-                    elif "_index" in tmp.dtype.names:
-                        dataset.metadata.obs_names = list(tmp["_index"])
-                    else:
-                        log.warning("Could not determine cell labels for %s", self)
-                else:
-                    log.warning("Could not determine observation index for %s", self)
-
-                x, y, z = _layercountsize(tmp, len(dataset.metadata.obs_names))
-                dataset.metadata.obs_layers = x
-                dataset.metadata.obs_count = y
-                dataset.metadata.obs_size = z
+                    x, y, z = _layercountsize(tmp, len(dataset.metadata.obs_names))
+                    dataset.metadata.obs_layers = x
+                    dataset.metadata.obs_count = y
+                    dataset.metadata.obs_size = z
 
             if 'obsm' in dataset.metadata.layers_names:
                 tmp = anndata_file["obsm"]
@@ -1117,14 +1099,9 @@
                 # dataset.metadata.var_names = tmp[var_index]
                 if var_index:
                     x, y, z = _layercountsize(tmp, len(tmp[var_index]))
-                else:
-                    # failing to detect a var_index is not an indicator
-                    # that the dataset is empty
-                    x, y, z = _layercountsize(tmp)
-
-                dataset.metadata.var_layers = x
-                dataset.metadata.var_count = y
-                dataset.metadata.var_size = z
+                    dataset.metadata.var_layers = x
+                    dataset.metadata.var_count = y
+                    dataset.metadata.var_size = z
 
             if 'varm' in dataset.metadata.layers_names:
                 tmp = anndata_file["varm"]
