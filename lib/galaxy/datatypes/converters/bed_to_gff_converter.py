#!/usr/bin/env python
# This code exists in 2 places: ~/datatypes/converters and ~/tools/filters
from __future__ import print_function

import sys

<<<<<<< HEAD
assert sys.version_info[:2] >= (2, 4)
=======
assert sys.version_info[:2] >= (2, 6)
>>>>>>> 2f2acb98


def __main__():
    input_name = sys.argv[1]
    output_name = sys.argv[2]
    skipped_lines = 0
    first_skipped_line = 0
    out = open(output_name, 'w')
    out.write("##gff-version 2\n")
    out.write("##bed_to_gff_converter.py\n\n")
    i = 0
    for i, line in enumerate(open(input_name)):
        complete_bed = False
        line = line.rstrip('\r\n')
        if line and not line.startswith('#') and not line.startswith('track') and not line.startswith('browser'):
            try:
                elems = line.split('\t')
                if len(elems) == 12:
                    complete_bed = True
                chrom = elems[0]
                if complete_bed:
                    feature = "mRNA"
                else:
                    try:
                        feature = elems[3]
                    except:
                        feature = 'feature%d' % (i + 1)
                start = int(elems[1]) + 1
                end = int(elems[2])
                try:
                    score = elems[4]
                except:
                    score = '0'
                try:
                    strand = elems[5]
                except:
                    strand = '+'
                try:
                    group = elems[3]
                except:
                    group = 'group%d' % (i + 1)
                if complete_bed:
                    out.write('%s\tbed2gff\t%s\t%d\t%d\t%s\t%s\t.\t%s %s;\n' % (chrom, feature, start, end, score, strand, feature, group))
                else:
                    out.write('%s\tbed2gff\t%s\t%d\t%d\t%s\t%s\t.\t%s;\n' % (chrom, feature, start, end, score, strand, group))
                if complete_bed:
                    # We have all the info necessary to annotate exons for genes and mRNAs
                    block_count = int(elems[9])
                    block_sizes = elems[10].split(',')
                    block_starts = elems[11].split(',')
                    for j in range(block_count):
                        exon_start = int(start) + int(block_starts[j])
                        exon_end = exon_start + int(block_sizes[j]) - 1
                        out.write('%s\tbed2gff\texon\t%d\t%d\t%s\t%s\t.\texon %s;\n' % (chrom, exon_start, exon_end, score, strand, group))
            except:
                skipped_lines += 1
                if not first_skipped_line:
                    first_skipped_line = i + 1
        else:
            skipped_lines += 1
            if not first_skipped_line:
                first_skipped_line = i + 1
    out.close()
    info_msg = "%i lines converted to GFF version 2.  " % (i + 1 - skipped_lines)
    if skipped_lines > 0:
        info_msg += "Skipped %d blank/comment/invalid lines starting with line #%d." % (skipped_lines, first_skipped_line)
    print(info_msg)


if __name__ == "__main__":
    __main__()<|MERGE_RESOLUTION|>--- conflicted
+++ resolved
@@ -4,11 +4,7 @@
 
 import sys
 
-<<<<<<< HEAD
-assert sys.version_info[:2] >= (2, 4)
-=======
 assert sys.version_info[:2] >= (2, 6)
->>>>>>> 2f2acb98
 
 
 def __main__():
