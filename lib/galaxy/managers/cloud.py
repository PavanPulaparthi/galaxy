"""
Manager and serializer for cloud-based storages.
"""

import datetime
import logging
import os
import random
import string
from cgi import FieldStorage

from galaxy.exceptions import (
    AuthenticationFailed,
    ItemAccessibilityException,
    ObjectNotFound,
    RequestParameterInvalidException,
    RequestParameterMissingException
)
from galaxy.managers import sharable
from galaxy.util import Params

try:
    from cloudbridge.cloud.factory import CloudProviderFactory, ProviderList
    from cloudbridge.cloud.interfaces.exceptions import ProviderConnectionException
except ImportError:
    CloudProviderFactory = None
    ProviderList = None

log = logging.getLogger(__name__)

NO_CLOUDBRIDGE_ERROR_MESSAGE = (
    "Cloud ObjectStore is configured, but no CloudBridge dependency available."
    "Please install CloudBridge or modify ObjectStore configuration."
)

SUPPORTED_PROVIDERS = "{aws, azure, openstack}"


class CloudManager(sharable.SharableModelManager):

    def __init__(self, app, *args, **kwargs):
        super(CloudManager, self).__init__(app, *args, **kwargs)

    def _configure_provider(self, provider, credentials):
        """
        Given a provider name and required credentials, it configures and returns a cloudbridge
        connection to the provider.

        :type  provider: string
        :param provider: the name of cloud-based resource provided. A list of supported providers is given in
        `SUPPORTED_PROVIDERS` variable.

        :type  credentials: dict
        :param credentials: a dictionary containing all the credentials required to authenticated to the
        specified provider.

        :rtype: provider specific, e.g., `cloudbridge.cloud.providers.aws.provider.AWSCloudProvider` for AWS.
        :return: a cloudbridge connection to the specified provider.
        """
        missing_credentials = []
        if provider == 'aws':
            access = credentials.get('access_key', None)
            if access is None:
                missing_credentials.append('access_key')
            secret = credentials.get('secret_key', None)
            if secret is None:
                missing_credentials.append('secret_key')
            if len(missing_credentials) > 0:
                raise RequestParameterMissingException("The following required key(s) are missing from the provided "
                                                       "credentials object: {}".format(missing_credentials))

            config = {'aws_access_key': access,
                      'aws_secret_key': secret}
            connection = CloudProviderFactory().create_provider(ProviderList.AWS, config)
        elif provider == "azure":
            subscription = credentials.get('subscription_id', None)
            if subscription is None:
                missing_credentials.append('subscription_id')
            client = credentials.get('client_id', None)
            if client is None:
                missing_credentials.append('client_id')
            secret = credentials.get('secret', None)
            if secret is None:
                missing_credentials.append('secret')
            tenant = credentials.get('tenant', None)
            if tenant is None:
                missing_credentials.append('tenant')
            if len(missing_credentials) > 0:
                raise RequestParameterMissingException("The following required key(s) are missing from the provided "
                                                       "credentials object: {}".format(missing_credentials))

            config = {'azure_subscription_id': subscription,
                      'azure_client_id': client,
                      'azure_secret': secret,
                      'azure_tenant': tenant}
            connection = CloudProviderFactory().create_provider(ProviderList.AZURE, config)
        elif provider == "openstack":
            username = credentials.get('username', None)
            if username is None:
                missing_credentials.append('username')
            password = credentials.get('password', None)
            if password is None:
                missing_credentials.append('password')
            auth_url = credentials.get('auth_url', None)
            if auth_url is None:
                missing_credentials.append('auth_url')
            prj_name = credentials.get('project_name', None)
            if prj_name is None:
                missing_credentials.append('project_name')
            prj_domain_name = credentials.get('project_domain_name', None)
            if prj_domain_name is None:
                missing_credentials.append('project_domain_name')
            user_domain_name = credentials.get('user_domain_name', None)
            if user_domain_name is None:
                missing_credentials.append('user_domain_name')
            if len(missing_credentials) > 0:
                raise RequestParameterMissingException("The following required key(s) are missing from the provided "
                                                       "credentials object: {}".format(missing_credentials))
            config = {'os_username': username,
                      'os_password': password,
                      'os_auth_url': auth_url,
                      'os_project_name': prj_name,
                      'os_project_domain_name': prj_domain_name,
                      'os_user_domain_name': user_domain_name}
            connection = CloudProviderFactory().create_provider(ProviderList.OPENSTACK, config)
        else:
            raise RequestParameterInvalidException("Unrecognized provider '{}'; the following are the supported "
                                                   "providers: {}.".format(provider, SUPPORTED_PROVIDERS))

        try:
            if connection.authenticate():
                return connection
        except ProviderConnectionException as e:
            raise AuthenticationFailed("Could not authenticate to the '{}' provider. {}".format(provider, e))

    def copy_from(self, trans, history_id, provider, bucket, obj, credentials):
        """
        Implements the logic of copying a file from a cloud-based storage (e.g., Amazon S3)
        and persisting it as a Galaxy dataset.

        :type  trans: galaxy.web.framework.webapp.GalaxyWebTransaction
        :param trans: Galaxy web transaction

        :type  history_id: string
        :param history_id: the (encoded) id of history to which the object should be downloaded to.

        :type  provider: string
        :param provider: the name of cloud-based resource provided. A list of supported providers is given in
        `SUPPORTED_PROVIDERS` variable.

        :type  bucket: string
        :param bucket: the name of a bucket from which data should be downloaded (e.g., a bucket name on AWS S3).

        :type  obj: string
        :param obj: the name of an object to be downloaded.

        :type  credentials: dict
        :param credentials: a dictionary containing all the credentials required to authenticated to the
        specified provider (e.g., {"secret_key": YOUR_AWS_SECRET_TOKEN, "access_key": YOUR_AWS_ACCESS_TOKEN}).

        :rtype:  list of galaxy.model.Dataset
        :return: a list of datasets created for the downloaded files.
        """
        if CloudProviderFactory is None:
            raise Exception(NO_CLOUDBRIDGE_ERROR_MESSAGE)

        connection = self._configure_provider(provider, credentials)
        try:
            bucket_obj = connection.object_store.get(bucket)
            if bucket_obj is None:
                raise RequestParameterInvalidException("The bucket `{}` not found.".format(bucket))
        except Exception as e:
            raise ItemAccessibilityException("Could not get the bucket `{}`: {}".format(bucket, str(e)))

        key = bucket_obj.get(obj)
        if key is None:
            raise ObjectNotFound("Could not get the object `{}`.".format(obj))
        staging_file_name = os.path.abspath(os.path.join(
            trans.app.config.new_file_path,
            "cd_" + ''.join(random.SystemRandom().choice(string.ascii_uppercase + string.digits) for _ in range(11))))

        with open(staging_file_name, "w+b") as staging_file:
            key.save_content(staging_file)
            staging_file.seek(0)
            datasets = []
            content = staging_file.read()
            headers = {'content-disposition': 'form-data; name="{}"; filename="{}"'.format('files_0|file_data', obj), }

            input_file = FieldStorage(headers=headers)
            input_file.file = input_file.make_file()
            input_file.file.write(content)

            inputs = {
                'dbkey': '?',
                'file_type': 'auto',
                'files_0|type': 'upload_dataset',
                'files_0|space_to_tab': None,
                'files_0|to_posix_lines': 'Yes',
                'files_0|file_data': input_file,
            }

            params = Params(inputs, sanitize=False)
            incoming = params.__dict__
            upload_tool = trans.app.toolbox.get_tool('upload1')
            history = trans.sa_session.query(trans.app.model.History).get(history_id)
            output = upload_tool.handle_input(trans, incoming, history=history)

            hids = {}
            job_errors = output.get('job_errors', [])
            if job_errors:
                raise ValueError('Cannot upload a dataset.')
            else:
                hids.update({staging_file: output['out_data'][0][1].hid})
                for d in output['out_data']:
                    datasets.append(d[1].dataset)
        os.remove(staging_file_name)
        return datasets

<<<<<<< HEAD
    def upload(self, trans, history_id, provider, bucket, credentials, dataset_ids=None, overwrite_existing=False):
        """
        Implements the logic of uploading dataset(s) belonging to a given history to a given cloud-based storage
        (e.g., Amazon S3).

        :type  trans: galaxy.web.framework.webapp.GalaxyWebTransaction
        :param trans: Galaxy web transaction

        :type  history_id: string
        :param history_id: the (encoded) id of history from which the object should be uploaded.

        :type  provider: string
        :param provider: the name of cloud-based resource provided. A list of supported providers is given in
        `SUPPORTED_PROVIDERS` variable.

        :type  bucket: string
        :param bucket: the name of a bucket to which data should be uploaded (e.g., a bucket name on AWS S3).

        :type  credentials: dict
        :param credentials: a dictionary containing all the credentials required to authenticated to the
        specified provider (e.g., {"secret_key": YOUR_AWS_SECRET_TOKEN, "access_key": YOUR_AWS_ACCESS_TOKEN}).

        :type  dataset_ids: set
        :param dataset_ids: [Optional] The list of (decoded) dataset ID(s) belonging to the given history which
        should be uploaded to the given provider. If not provided, Galaxy uploads all the datasets belonging to the
        given history.

        :type  overwrite_existing: boolean
        :param overwrite_existing: [Optional] If set to "True", and an object with same name of the dataset
        to be uploaded already exist in the bucket, Galaxy replaces the existing object with the dataset to
        be uploaded. If set to "False", Galaxy appends datatime to the dataset name to prevent overwriting
        existing, if any, object.

        :rtype:     void
        :return:    void
        """
        if CloudProviderFactory is None:
            raise Exception(NO_CLOUDBRIDGE_ERROR_MESSAGE)
        connection = self._configure_provider(provider, credentials)

        bucket_obj = connection.object_store.get(bucket)
        if bucket_obj is None:
            raise ObjectNotFound("Could not find the specified bucket `{}`.".format(bucket))

        history = trans.sa_session.query(trans.app.model.History).get(history_id)
        for hda in history.datasets:
            if dataset_ids is None or hda.dataset.id in dataset_ids:
                object_label = hda.name
                if overwrite_existing is False and bucket_obj.get(object_label) is not None:
                    object_label += "-" + datetime.datetime.now().strftime("%y-%m-%d-%H-%M-%S")
                created_obj = bucket_obj.create_object(object_label)
                created_obj.upload_from_file(hda.dataset.get_file_name())
=======
    def copy_to(self, dataset, provider, bucket, obj):
        raise NotImplementedError
>>>>>>> 2cccf7c2
<|MERGE_RESOLUTION|>--- conflicted
+++ resolved
@@ -2,7 +2,6 @@
 Manager and serializer for cloud-based storages.
 """
 
-import datetime
 import logging
 import os
 import random
@@ -216,60 +215,5 @@
         os.remove(staging_file_name)
         return datasets
 
-<<<<<<< HEAD
-    def upload(self, trans, history_id, provider, bucket, credentials, dataset_ids=None, overwrite_existing=False):
-        """
-        Implements the logic of uploading dataset(s) belonging to a given history to a given cloud-based storage
-        (e.g., Amazon S3).
-
-        :type  trans: galaxy.web.framework.webapp.GalaxyWebTransaction
-        :param trans: Galaxy web transaction
-
-        :type  history_id: string
-        :param history_id: the (encoded) id of history from which the object should be uploaded.
-
-        :type  provider: string
-        :param provider: the name of cloud-based resource provided. A list of supported providers is given in
-        `SUPPORTED_PROVIDERS` variable.
-
-        :type  bucket: string
-        :param bucket: the name of a bucket to which data should be uploaded (e.g., a bucket name on AWS S3).
-
-        :type  credentials: dict
-        :param credentials: a dictionary containing all the credentials required to authenticated to the
-        specified provider (e.g., {"secret_key": YOUR_AWS_SECRET_TOKEN, "access_key": YOUR_AWS_ACCESS_TOKEN}).
-
-        :type  dataset_ids: set
-        :param dataset_ids: [Optional] The list of (decoded) dataset ID(s) belonging to the given history which
-        should be uploaded to the given provider. If not provided, Galaxy uploads all the datasets belonging to the
-        given history.
-
-        :type  overwrite_existing: boolean
-        :param overwrite_existing: [Optional] If set to "True", and an object with same name of the dataset
-        to be uploaded already exist in the bucket, Galaxy replaces the existing object with the dataset to
-        be uploaded. If set to "False", Galaxy appends datatime to the dataset name to prevent overwriting
-        existing, if any, object.
-
-        :rtype:     void
-        :return:    void
-        """
-        if CloudProviderFactory is None:
-            raise Exception(NO_CLOUDBRIDGE_ERROR_MESSAGE)
-        connection = self._configure_provider(provider, credentials)
-
-        bucket_obj = connection.object_store.get(bucket)
-        if bucket_obj is None:
-            raise ObjectNotFound("Could not find the specified bucket `{}`.".format(bucket))
-
-        history = trans.sa_session.query(trans.app.model.History).get(history_id)
-        for hda in history.datasets:
-            if dataset_ids is None or hda.dataset.id in dataset_ids:
-                object_label = hda.name
-                if overwrite_existing is False and bucket_obj.get(object_label) is not None:
-                    object_label += "-" + datetime.datetime.now().strftime("%y-%m-%d-%H-%M-%S")
-                created_obj = bucket_obj.create_object(object_label)
-                created_obj.upload_from_file(hda.dataset.get_file_name())
-=======
     def copy_to(self, dataset, provider, bucket, obj):
-        raise NotImplementedError
->>>>>>> 2cccf7c2
+        raise NotImplementedError