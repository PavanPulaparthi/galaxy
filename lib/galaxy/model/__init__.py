--- conflicted
+++ resolved
@@ -3921,21 +3921,19 @@
         self.latest_workflow_id = None
         self.workflows = []
 
-<<<<<<< HEAD
     def get_internal_version(self, version):
         if version is None:
             return self.latest_workflow
         if len(self.workflows) <= version:
             raise Exception("Version does not exist")
         return list(reversed(self.workflows))[version]
-=======
+
     def show_in_tool_panel(self, user_id):
         sa_session = object_session(self)
         return bool(sa_session.query(StoredWorkflowMenuEntry).filter(
             StoredWorkflowMenuEntry.stored_workflow_id == self.id,
             StoredWorkflowMenuEntry.user_id == user_id,
         ).count())
->>>>>>> 9a6fddcd
 
     def copy_tags_from(self, target_user, source_workflow):
         # Override to only copy owner tags.
