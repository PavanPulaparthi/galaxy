"""
Offload jobs to a Kubernetes cluster.
"""

import logging
import math
import os
import re

import yaml

from galaxy import model
from galaxy.jobs.runners import (
    AsynchronousJobRunner,
    AsynchronousJobState,
    JobState
)
from galaxy.jobs.runners.util.pykube_util import (
    DEFAULT_JOB_API_VERSION,
    ensure_pykube,
    find_job_object_by_name,
    find_pod_object_by_name,
    galaxy_instance_id,
    Job,
    job_object_dict,
    Pod,
    produce_k8s_job_prefix,
    pull_policy,
    pykube_client_from_dict,
    stop_job,
)
from galaxy.util.bytesize import ByteSize

log = logging.getLogger(__name__)

__all__ = ('KubernetesJobRunner', )


class KubernetesJobRunner(AsynchronousJobRunner):
    """
    Job runner backed by a finite pool of worker threads. FIFO scheduling
    """
    runner_name = "KubernetesRunner"

    def __init__(self, app, nworkers, **kwargs):
        # Check if pykube was importable, fail if not
        ensure_pykube()
        runner_param_specs = dict(
            k8s_config_path=dict(map=str, default=None),
            k8s_use_service_account=dict(map=bool, default=False),
            k8s_persistent_volume_claims=dict(map=str),
            k8s_namespace=dict(map=str, default="default"),
            k8s_pod_priority_class=dict(map=str, default=None),
            k8s_affinity=dict(map=str, default=None),
            k8s_tolerations=dict(map=str, default=None),
            k8s_galaxy_instance_id=dict(map=str),
            k8s_timeout_seconds_job_deletion=dict(map=int, valid=lambda x: int > 0, default=30),
            k8s_job_api_version=dict(map=str, default=DEFAULT_JOB_API_VERSION),
            k8s_job_ttl_secs_after_finished=dict(map=int, valid=lambda x: x is None or int(x) >= 0, default=None),
            k8s_supplemental_group_id=dict(map=str),
            k8s_pull_policy=dict(map=str, default="Default"),
            k8s_run_as_user_id=dict(map=str, valid=lambda s: s == "$uid" or s.isdigit()),
            k8s_run_as_group_id=dict(map=str, valid=lambda s: s == "$gid" or s.isdigit()),
            k8s_fs_group_id=dict(map=int),
            k8s_cleanup_job=dict(map=str, valid=lambda s: s in {"onsuccess", "always", "never"}, default="always"),
<<<<<<< HEAD
            k8s_pod_retries=dict(map=int, valid=lambda x: int >= 0, default=3),
=======
            k8s_pod_retries=dict(map=int, valid=lambda x: int(x) >= 0, default=3),
            k8s_pod_retrials=dict(map=int, valid=lambda x: int(x) >= 0, default=3),
>>>>>>> f56815ab
            k8s_walltime_limit=dict(map=int, valid=lambda x: int(x) >= 0, default=172800))

        if 'runner_param_specs' not in kwargs:
            kwargs['runner_param_specs'] = dict()
        kwargs['runner_param_specs'].update(runner_param_specs)

        """Start the job runner parent object """
        super().__init__(app, nworkers, **kwargs)

        self._pykube_api = pykube_client_from_dict(self.runner_params)
        self._galaxy_instance_id = self.__get_galaxy_instance_id()

        self._run_as_user_id = self.__get_run_as_user_id()
        self._run_as_group_id = self.__get_run_as_group_id()
        self._supplemental_group = self.__get_supplemental_group()
        self._fs_group = self.__get_fs_group()
        self._default_pull_policy = self.__get_pull_policy()

        self._init_monitor_thread()
        self._init_worker_threads()
        self.setup_volumes()

    def setup_volumes(self):
        if self.runner_params.get('k8s_persistent_volume_claims'):
            volume_claims = dict(volume.split(":") for volume in self.runner_params['k8s_persistent_volume_claims'].split(','))
        else:
            volume_claims = {}
        mountable_volumes = [{'name': claim_name, 'persistentVolumeClaim': {'claimName': claim_name}} for claim_name in volume_claims]
        self.runner_params['k8s_mountable_volumes'] = mountable_volumes
        volume_mounts = [{'name': claim_name, 'mountPath': mount_path} for claim_name, mount_path in volume_claims.items()]
        self.runner_params['k8s_volume_mounts'] = volume_mounts

    def queue_job(self, job_wrapper):
        """Create job script and submit it to Kubernetes cluster"""
        # prepare the job
        # We currently don't need to include_metadata or include_work_dir_outputs, as working directory is the same
        # where galaxy will expect results.
        log.debug("Starting queue_job for job " + job_wrapper.get_id_tag())
        ajs = AsynchronousJobState(files_dir=job_wrapper.working_directory,
                                   job_wrapper=job_wrapper,
                                   job_destination=job_wrapper.job_destination)

        if not self.prepare_job(job_wrapper,
                                include_metadata=False,
                                modify_command_for_container=False,
                                stdout_file=ajs.output_file,
                                stderr_file=ajs.error_file):
            return

        script = self.get_job_file(job_wrapper, exit_code_path=ajs.exit_code_file, shell=job_wrapper.shell, galaxy_virtual_env=None)
        try:
            self.write_executable_script(ajs.job_file, script)
        except Exception:
            job_wrapper.fail("failure preparing job script", exception=True)
            log.exception("(%s) failure writing job script" % job_wrapper.get_id_tag())
            return

        # Construction of the Kubernetes Job object follows: http://kubernetes.io/docs/user-guide/persistent-volumes/
        k8s_job_prefix = self.__produce_k8s_job_prefix()
        k8s_job_obj = job_object_dict(
            self.runner_params,
            k8s_job_prefix,
            self.__get_k8s_job_spec(ajs)
        )

        job = Job(self._pykube_api, k8s_job_obj)
        job.create()
        job_id = job.metadata['name']

        # define job attributes in the AsyncronousJobState for follow-up
        ajs.job_id = job_id
        # store runner information for tracking if Galaxy restarts
        job_wrapper.set_external_id(job_id)
        self.monitor_queue.put(ajs)

    def __get_pull_policy(self):
        return pull_policy(self.runner_params)

    def __get_run_as_user_id(self):
        if "k8s_run_as_user_id" in self.runner_params:
            run_as_user = self.runner_params["k8s_run_as_user_id"]
            if run_as_user == "$uid":
                return os.getuid()
            else:
                return int(self.runner_params["k8s_run_as_user_id"])
        return None

    def __get_run_as_group_id(self):
        if "k8s_run_as_group_id" in self.runner_params:
            run_as_group = self.runner_params["k8s_run_as_group_id"]
            if run_as_group == "$gid":
                return self.app.config.gid
            else:
                return int(self.runner_params["k8s_run_as_group_id"])
        return None

    def __get_supplemental_group(self):
        if "k8s_supplemental_group_id" in self.runner_params:
            try:
                return int(self.runner_params["k8s_supplemental_group_id"])
            except Exception:
                log.warning("Supplemental group passed for Kubernetes runner needs to be an integer, value "
                         + self.runner_params["k8s_supplemental_group_id"] + " passed is invalid")
                return None
        return None

    def __get_fs_group(self):
        if "k8s_fs_group_id" in self.runner_params:
            try:
                return int(self.runner_params["k8s_fs_group_id"])
            except Exception:
                log.warning("FS group passed for Kubernetes runner needs to be an integer, value "
                         + self.runner_params["k8s_fs_group_id"] + " passed is invalid")
                return None
        return None

    def __get_galaxy_instance_id(self):
        """Parse the ID of the Galaxy instance from runner params."""
        return galaxy_instance_id(self.runner_params)

    def __produce_k8s_job_prefix(self):
        instance_id = self._galaxy_instance_id or ''
        return produce_k8s_job_prefix(app_prefix='gxy', instance_id=instance_id)

    def __get_k8s_job_spec(self, ajs):
        """Creates the k8s Job spec. For a Job spec, the only requirement is to have a .spec.template.
        If the job hangs around unlimited it will be ended after k8s wall time limit, which sets activeDeadlineSeconds"""
        k8s_job_spec = {"template": self.__get_k8s_job_spec_template(ajs),
                        "activeDeadlineSeconds": int(self.runner_params['k8s_walltime_limit'])}
        job_ttl = self.runner_params["k8s_job_ttl_secs_after_finished"]
        if self.runner_params["k8s_cleanup_job"] != "never" and job_ttl is not None:
            k8s_job_spec["ttlSecondsAfterFinished"] = job_ttl
        return k8s_job_spec

    def __get_k8s_job_spec_template(self, ajs):
        """The k8s spec template is nothing but a Pod spec, except that it is nested and does not have an apiversion
        nor kind. In addition to required fields for a Pod, a pod template in a job must specify appropriate labels
        (see pod selector) and an appropriate restart policy."""
        k8s_spec_template = {
            "metadata": {
                "labels": {
                    "app.kubernetes.io/name": ajs.job_wrapper.tool.old_id,
                    "app.kubernetes.io/instance": self.__produce_k8s_job_prefix(),
                    "app.kubernetes.io/version": ajs.job_wrapper.tool.version,
                    "app.kubernetes.io/component": "tool",
                    "app.kubernetes.io/part-of": "galaxy",
                    "app.kubernetes.io/managed-by": "galaxy",
                    "app.galaxyproject.org/job_id": ajs.job_wrapper.get_id_tag(),
                    "app.galaxyproject.org/instance": self._galaxy_instance_id or "",
                    "app.galaxyproject.org/handler": self.app.config.server_name,
                    "app.galaxyproject.org/destination": ajs.job_wrapper.job_destination.id,
                },
                "annotations": {
                    "app.galaxyproject.org/tool_id": ajs.job_wrapper.tool.id,
                }
            },
            "spec": {
                "volumes": self.runner_params['k8s_mountable_volumes'],
                "restartPolicy": self.__get_k8s_restart_policy(ajs.job_wrapper),
                "containers": self.__get_k8s_containers(ajs),
                "priorityClassName": self.runner_params['k8s_pod_priority_class'],
                "tolerations": yaml.safe_load(self.runner_params['k8s_tolerations'] or "[]"),
                "affinity": yaml.safe_load(self.runner_params['k8s_affinity'] or "{}")
            }
        }
        # TODO include other relevant elements that people might want to use from
        # TODO http://kubernetes.io/docs/api-reference/v1/definitions/#_v1_podspec
        k8s_spec_template["spec"]["securityContext"] = self.__get_k8s_security_context()
        return k8s_spec_template

    def __get_k8s_security_context(self):
        security_context = {}
        if self._run_as_user_id:
            security_context["runAsUser"] = self._run_as_user_id
        if self._run_as_group_id:
            security_context["runAsGroup"] = self._run_as_group_id
        if self._supplemental_group and self._supplemental_group > 0:
            security_context["supplementalGroups"] = [self._supplemental_group]
        if self._fs_group and self._fs_group > 0:
            security_context["fsGroup"] = self._fs_group
        return security_context

    def __get_k8s_restart_policy(self, job_wrapper):
        """The default Kubernetes restart policy for Jobs"""
        return "Never"

    def __get_k8s_containers(self, ajs):
        """Fills in all required for setting up the docker containers to be used, including setting a pull policy if
           this has been set.
           $GALAXY_VIRTUAL_ENV is set to None to avoid the galaxy virtualenv inside the tool container.
           $GALAXY_LIB is set to None to avoid changing the python path inside the container.
           Setting these variables changes the described behaviour in the job file shell script
           used to execute the tool inside the container.
        """
        k8s_container = {
            "name": self.__get_k8s_container_name(ajs.job_wrapper),
            "image": self._find_container(ajs.job_wrapper).container_id,
            # this form of command overrides the entrypoint and allows multi command
            # command line execution, separated by ;, which is what Galaxy does
            # to assemble the command.
            "command": [ajs.job_wrapper.shell],
            "args": ["-c", ajs.job_file],
            "workingDir": ajs.job_wrapper.working_directory,
            "volumeMounts": self.runner_params['k8s_volume_mounts']
        }

        resources = self.__get_resources(ajs.job_wrapper)
        if resources:
            envs = []
            if 'requests' in resources:
                requests = resources['requests']
                if 'memory' in requests:
                    envs.append({'name': 'GALAXY_MEMORY_MB', 'value': str(ByteSize(requests['memory']).to_unit('M', as_string=False))})
                if 'cpu' in requests:
                    envs.append({'name': 'GALAXY_SLOTS', 'value': str(int(math.ceil(float(requests['cpu']))))})
            elif 'limits' in resources:
                limits = resources['limits']
                if 'memory' in limits:
                    envs.append({'name': 'GALAXY_MEMORY_MB', 'value': str(ByteSize(limits['memory']).to_unit('M', as_string=False))})
                if 'cpu' in limits:
                    envs.append({'name': 'GALAXY_SLOTS', 'value': str(int(math.ceil(float(limits['cpu']))))})
            k8s_container['resources'] = resources
            k8s_container['env'] = envs

        if self._default_pull_policy:
            k8s_container["imagePullPolicy"] = self._default_pull_policy

        return [k8s_container]

    def __get_resources(self, job_wrapper):
        mem_request = self.__get_memory_request(job_wrapper)
        cpu_request = self.__get_cpu_request(job_wrapper)

        mem_limit = self.__get_memory_limit(job_wrapper)
        cpu_limit = self.__get_cpu_limit(job_wrapper)

        requests = {}
        limits = {}

        if mem_request:
            requests['memory'] = mem_request
        if cpu_request:
            requests['cpu'] = cpu_request

        if mem_limit:
            limits['memory'] = mem_limit
        if cpu_limit:
            limits['cpu'] = cpu_limit

        resources = {}
        if requests:
            resources['requests'] = requests
        if limits:
            resources['limits'] = limits

        return resources

    def __get_memory_request(self, job_wrapper):
        """Obtains memory requests for job, checking if available on the destination, otherwise using the default"""
        job_destinantion = job_wrapper.job_destination

        if 'requests_memory' in job_destinantion.params:
            return self.__transform_memory_value(job_destinantion.params['requests_memory'])
        return None

    def __get_memory_limit(self, job_wrapper):
        """Obtains memory limits for job, checking if available on the destination, otherwise using the default"""
        job_destinantion = job_wrapper.job_destination

        if 'limits_memory' in job_destinantion.params:
            return self.__transform_memory_value(job_destinantion.params['limits_memory'])
        return None

    def __get_cpu_request(self, job_wrapper):
        """Obtains cpu requests for job, checking if available on the destination, otherwise using the default"""
        job_destinantion = job_wrapper.job_destination

        if 'requests_cpu' in job_destinantion.params:
            return job_destinantion.params['requests_cpu']
        return None

    def __get_cpu_limit(self, job_wrapper):
        """Obtains cpu requests for job, checking if available on the destination, otherwise using the default"""
        job_destinantion = job_wrapper.job_destination

        if 'limits_cpu' in job_destinantion.params:
            return job_destinantion.params['limits_cpu']
        return None

    def __transform_memory_value(self, mem_value):
        """
        Transforms valid kubernetes memory value to bytes
        """
        return ByteSize(mem_value).value

    def __assemble_k8s_container_image_name(self, job_wrapper):
        """Assembles the container image name as repo/owner/image:tag, where repo, owner and tag are optional"""
        job_destination = job_wrapper.job_destination

        # Determine the job's Kubernetes destination (context, namespace) and options from the job destination
        # definition
        repo = ""
        owner = ""
        if 'repo' in job_destination.params:
            repo = job_destination.params['repo'] + "/"
        if 'owner' in job_destination.params:
            owner = job_destination.params['owner'] + "/"

        k8s_cont_image = repo + owner + job_destination.params['image']

        if 'tag' in job_destination.params:
            k8s_cont_image += ":" + job_destination.params['tag']

        return k8s_cont_image

    def __get_k8s_container_name(self, job_wrapper):
        # These must follow a specific regex for Kubernetes.
        raw_id = job_wrapper.job_destination.id
        if isinstance(raw_id, str):
            cleaned_id = re.sub("[^-a-z0-9]", "-", raw_id)
            if cleaned_id.startswith("-") or cleaned_id.endswith("-"):
                cleaned_id = "x%sx" % cleaned_id
            return cleaned_id
        return "job-container"

    def check_watched_item(self, job_state):
        """Checks the state of a job already submitted on k8s. Job state is an AsynchronousJobState"""
        jobs = find_job_object_by_name(self._pykube_api, job_state.job_id, self.runner_params['k8s_namespace'])

        if len(jobs.response['items']) == 1:
            job = Job(self._pykube_api, jobs.response['items'][0])
            job_destination = job_state.job_wrapper.job_destination
            succeeded = 0
            active = 0
            failed = 0

            if 'max_pod_retries' in job_destination.params:
                max_pod_retries = int(job_destination.params['max_pod_retries'])
            elif 'k8s_pod_retries' in self.runner_params:
                max_pod_retries = int(self.runner_params['k8s_pod_retries'])
            else:
                max_pod_retries = 1

            # Check if job.obj['status'] is empty,
            # return job_state unchanged if this is the case
            # as probably this means that the k8s API server hasn't
            # had time to fill in the object status since the
            # job was created only too recently.
            if len(job.obj['status']) == 0:
                return job_state
            if 'succeeded' in job.obj['status']:
                succeeded = job.obj['status']['succeeded']
            if 'active' in job.obj['status']:
                active = job.obj['status']['active']
            if 'failed' in job.obj['status']:
                failed = job.obj['status']['failed']

            # This assumes jobs dependent on a single pod, single container
            if succeeded > 0:
                job_state.running = False
                self.mark_as_finished(job_state)
                return None
            elif active > 0 and failed <= max_pod_retries:
                if not job_state.running:
                    job_state.running = True
                    job_state.job_wrapper.change_state(model.Job.states.RUNNING)
                return job_state
            elif job_state.job_wrapper.get_job().state == model.Job.states.DELETED:
                # Job has been deleted via stop_job and job has not been deleted,
                # remove from watched_jobs by returning `None`
                if job_state.job_wrapper.cleanup_job in ("always", "onsuccess"):
                    job_state.job_wrapper.cleanup()
                return None
            else:
                return self._handle_job_failure(job, job_state)

        elif len(jobs.response['items']) == 0:
            if job_state.job_wrapper.get_job().state == model.Job.states.DELETED:
                # Job has been deleted via stop_job and job has been deleted,
                # cleanup and remove from watched_jobs by returning `None`
                if job_state.job_wrapper.cleanup_job in ("always", "onsuccess"):
                    job_state.job_wrapper.cleanup()
                return None
            # there is no job responding to this job_id, it is either lost or something happened.
            log.error("No Jobs are available under expected selector app=%s", job_state.job_id)
            self.mark_as_failed(job_state)
            # job is no longer viable - remove from watched jobs
            return None
        else:
            # there is more than one job associated to the expected unique job id used as selector.
            log.error("More than one Kubernetes Job associated to job id '%s'", job_state.job_id)
            self.mark_as_failed(job_state)
            # job is no longer viable - remove from watched jobs
            return None

    def _handle_job_failure(self, job, job_state):
        # Figure out why job has failed
        with open(job_state.error_file, 'a') as error_file:
            if self.__job_failed_due_to_low_memory(job_state):
                error_file.write("Job killed after running out of memory. Try with more memory.\n")
                job_state.fail_message = "Tool failed due to insufficient memory. Try with more memory."
                job_state.runner_state = JobState.runner_states.MEMORY_LIMIT_REACHED
            elif self.__job_failed_due_to_walltime_limit(job):
                error_file.write("DeadlineExceeded")
                job_state.fail_message = "Job was active longer than specified deadline"
                job_state.runner_state = JobState.runner_states.WALLTIME_REACHED
            else:
                error_file.write("Exceeded max number of Kubernetes pod retries allowed for job\n")
                job_state.fail_message = "More pods failed than allowed. See stdout for pods details."
        job_state.running = False
        self.mark_as_failed(job_state)
        try:
            self.__cleanup_k8s_job(job)
        except Exception:
            log.exception("Could not clean up k8s batch job. Ignoring...")
        return None

    def __cleanup_k8s_job(self, job):
        k8s_cleanup_job = self.runner_params['k8s_cleanup_job']
        stop_job(job, k8s_cleanup_job)

    def __job_failed_due_to_walltime_limit(self, job):
        conditions = job.obj['status'].get('conditions') or []
        return any(True for c in conditions if c['type'] == 'Failed' and c['reason'] == 'DeadlineExceeded')

    def __job_failed_due_to_low_memory(self, job_state):
        """
        checks the state of the pod to see if it was killed
        for being out of memory (pod status OOMKilled). If that is the case
        marks the job for resubmission (resubmit logic is part of destinations).
        """

        pods = find_pod_object_by_name(self._pykube_api, job_state.job_id, self.runner_params['k8s_namespace'])
        if not pods.response['items']:
            return False

        pod = Pod(self._pykube_api, pods.response['items'][0])
        if pod.obj['status']['phase'] == "Failed" and \
                pod.obj['status']['containerStatuses'][0]['state']['terminated']['reason'] == "OOMKilled":
            return True

        return False

    def stop_job(self, job_wrapper):
        """Attempts to delete a dispatched job to the k8s cluster"""
        job = job_wrapper.get_job()
        try:
            job_to_delete = find_job_object_by_name(self._pykube_api, job.get_job_runner_external_id(), self.runner_params['k8s_namespace'])
            if job_to_delete and len(job_to_delete.response['items']) > 0:
                k8s_job = Job(self._pykube_api, job_to_delete.response['items'][0])
                self.__cleanup_k8s_job(k8s_job)
            # TODO assert whether job parallelism == 0
            # assert not job_to_delete.exists(), "Could not delete job,"+job.job_runner_external_id+" it still exists"
            log.debug("({}/{}) Terminated at user's request".format(job.id, job.get_job_runner_external_id()))
        except Exception as e:
            log.exception("({}/{}) User killed running job, but error encountered during termination: {}".format(
                job.id, job.get_job_runner_external_id(), e))

    def recover(self, job, job_wrapper):
        """Recovers jobs stuck in the queued/running state when Galaxy started"""
        job_id = job.get_job_runner_external_id()
        log.debug("k8s trying to recover job: " + job_id)
        if job_id is None:
            self.put(job_wrapper)
            return
        ajs = AsynchronousJobState(files_dir=job_wrapper.working_directory, job_wrapper=job_wrapper)
        ajs.job_id = str(job_id)
        ajs.command_line = job.command_line
        ajs.job_wrapper = job_wrapper
        ajs.job_destination = job_wrapper.job_destination
        if job.state == model.Job.states.RUNNING:
            log.debug("({}/{}) is still in running state, adding to the runner monitor queue".format(
                job.id, job.job_runner_external_id))
            ajs.old_state = model.Job.states.RUNNING
            ajs.running = True
            self.monitor_queue.put(ajs)
        elif job.state == model.Job.states.QUEUED:
            log.debug("({}/{}) is still in queued state, adding to the runner monitor queue".format(
                job.id, job.job_runner_external_id))
            ajs.old_state = model.Job.states.QUEUED
            ajs.running = False
            self.monitor_queue.put(ajs)

    def finish_job(self, job_state):
        super().finish_job(job_state)
        jobs = find_job_object_by_name(self._pykube_api, job_state.job_id, self.runner_params['k8s_namespace'])
        if len(jobs.response['items']) != 1:
            log.warning("More than one job matches selector. Possible configuration error"
                        " in job id '%s'", job_state.job_id)
        job = Job(self._pykube_api, jobs.response['items'][0])
        self.__cleanup_k8s_job(job)<|MERGE_RESOLUTION|>--- conflicted
+++ resolved
@@ -63,12 +63,7 @@
             k8s_run_as_group_id=dict(map=str, valid=lambda s: s == "$gid" or s.isdigit()),
             k8s_fs_group_id=dict(map=int),
             k8s_cleanup_job=dict(map=str, valid=lambda s: s in {"onsuccess", "always", "never"}, default="always"),
-<<<<<<< HEAD
-            k8s_pod_retries=dict(map=int, valid=lambda x: int >= 0, default=3),
-=======
             k8s_pod_retries=dict(map=int, valid=lambda x: int(x) >= 0, default=3),
-            k8s_pod_retrials=dict(map=int, valid=lambda x: int(x) >= 0, default=3),
->>>>>>> f56815ab
             k8s_walltime_limit=dict(map=int, valid=lambda x: int(x) >= 0, default=172800))
 
         if 'runner_param_specs' not in kwargs:
