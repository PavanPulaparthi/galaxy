--- conflicted
+++ resolved
@@ -25,11 +25,7 @@
     def __init__(self, app):
         self.app = app
         self.sa_session = app.model.context.current
-<<<<<<< HEAD
-        self.command = 'python %s' % os.path.abspath(os.path.join(os.getcwd(), 'scripts', 'transfer.py'))
-=======
         self.command = ['python', os.path.abspath(os.path.join(os.getcwd(), 'scripts', 'transfer.py'))]
->>>>>>> 2f2acb98
         if app.config.get_bool('enable_job_recovery', True):
             # Only one Galaxy server process should be able to recover jobs! (otherwise you'll have nasty race conditions)
             self.running = True
@@ -74,15 +70,9 @@
             # The transfer script should daemonize fairly quickly - if this is
             # not the case, this process will need to be moved to a
             # non-blocking method.
-<<<<<<< HEAD
-            cmd = '%s %s' % (self.command, tj.id)
-            log.debug('Transfer command is: %s' % cmd)
-            p = subprocess.Popen(cmd, shell=True, stdout=subprocess.PIPE, stderr=subprocess.STDOUT)
-=======
             cmd = self.command + [tj.id]
             log.debug('Transfer command is: %s', ' '.join(map(shlex_quote, cmd)))
             p = subprocess.Popen(cmd, stdout=subprocess.PIPE, stderr=subprocess.STDOUT)
->>>>>>> 2f2acb98
             p.wait()
             output = p.stdout.read(32768)
             if p.returncode != 0:
