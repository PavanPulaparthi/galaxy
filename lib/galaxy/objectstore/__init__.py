"""
objectstore package, abstraction for storing blobs of data for use in Galaxy.

all providers ensure that data can be accessed on the filesystem for running
tools
"""

import abc
import logging
import os
import random
import shutil
import threading
import time
from collections import OrderedDict

import yaml

from galaxy.exceptions import ObjectInvalid, ObjectNotFound
from galaxy.util import (
    directory_hash_id,
    force_symlink,
    parse_xml,
    umask_fix_perms,
)
from galaxy.util.bunch import Bunch
from galaxy.util.path import (
    safe_makedirs,
    safe_relpath,
)
from galaxy.util.sleeper import Sleeper

NO_SESSION_ERROR_MESSAGE = "Attempted to 'create' object store entity in configuration with no database session present."

log = logging.getLogger(__name__)


class ObjectStore(metaclass=abc.ABCMeta):

    """ObjectStore interface.

    FIELD DESCRIPTIONS (these apply to all the methods in this class):

    :type obj: StorableObject
    :param obj: A Galaxy object with an assigned database ID accessible via
        the .id attribute.

    :type base_dir: string
    :param base_dir: A key in `self.extra_dirs` corresponding to the base
        directory in which this object should be created, or `None` to specify
        the default directory.

    :type dir_only: boolean
    :param dir_only: If `True`, check only the path where the file identified
        by `obj` should be located, not the dataset itself. This option applies
        to `extra_dir` argument as well.

    :type extra_dir: string
    :param extra_dir: Append `extra_dir` to the directory structure where the
        dataset identified by `obj` should be located. (e.g.,
        000/extra_dir/obj.id). Valid values include 'job_work' (defaulting to
        config.jobs_directory =
        '$GALAXY_ROOT/database/jobs_directory');
        'temp' (defaulting to config.new_file_path =
        '$GALAXY_ROOT/database/tmp').

    :type extra_dir_at_root: boolean
    :param extra_dir_at_root: Applicable only if `extra_dir` is set. If True,
        the `extra_dir` argument is placed at root of the created directory
        structure rather than at the end (e.g., extra_dir/000/obj.id vs.
        000/extra_dir/obj.id)

    :type alt_name: string
    :param alt_name: Use this name as the alternative name for the created
        dataset rather than the default.

    :type obj_dir: boolean
    :param obj_dir: Append a subdirectory named with the object's ID (e.g.
        000/obj.id)
    """

    @abc.abstractmethod
    def exists(self, obj, base_dir=None, dir_only=False, extra_dir=None, extra_dir_at_root=False, alt_name=None):
        """Return True if the object identified by `obj` exists, False otherwise."""
        raise NotImplementedError()

    @abc.abstractmethod
    def create(self, obj, base_dir=None, dir_only=False, extra_dir=None, extra_dir_at_root=False, alt_name=None, obj_dir=False):
        """
        Mark the object (`obj`) as existing in the store, but with no content.

        This method will create a proper directory structure for
        the file if the directory does not already exist.
        """
        raise NotImplementedError()

    @abc.abstractmethod
    def empty(self, obj, base_dir=None, extra_dir=None, extra_dir_at_root=False, alt_name=None, obj_dir=False):
        """
        Test if the object identified by `obj` has content.

        If the object does not exist raises `ObjectNotFound`.
        """
        raise NotImplementedError()

    @abc.abstractmethod
    def size(self, obj, extra_dir=None, extra_dir_at_root=False, alt_name=None, obj_dir=False):
        """
        Return size of the object identified by `obj`.

        If the object does not exist, return 0.
        """
        raise NotImplementedError()

    @abc.abstractmethod
    def delete(self, obj, entire_dir=False, base_dir=None, extra_dir=None, extra_dir_at_root=False, alt_name=None, obj_dir=False):
        """
        Delete the object identified by `obj`.

        :type entire_dir: boolean
        :param entire_dir: If True, delete the entire directory pointed to by
                           extra_dir. For safety reasons, this option applies
                           only for and in conjunction with the extra_dir or
                           obj_dir options.
        """
        raise NotImplementedError()

    @abc.abstractmethod
    def get_data(self, obj, start=0, count=-1, base_dir=None, extra_dir=None, extra_dir_at_root=False, alt_name=None, obj_dir=False):
        """
        Fetch `count` bytes of data offset by `start` bytes using `obj.id`.

        If the object does not exist raises `ObjectNotFound`.

        :type start: int
        :param start: Set the position to start reading the dataset file

        :type count: int
        :param count: Read at most `count` bytes from the dataset
        """
        raise NotImplementedError()

    @abc.abstractmethod
    def get_filename(self, obj, base_dir=None, dir_only=False, extra_dir=None, extra_dir_at_root=False, alt_name=None, obj_dir=False):
        """
        Get the expected filename with absolute path for object with id `obj.id`.

        This can be used to access the contents of the object.
        """
        raise NotImplementedError()

    @abc.abstractmethod
    def update_from_file(self, obj, base_dir=None, extra_dir=None, extra_dir_at_root=False, alt_name=None, obj_dir=False, file_name=None, create=False):
        """
        Inform the store that the file associated with `obj.id` has been updated.

        If `file_name` is provided, update from that file instead of the
        default.
        If the object does not exist raises `ObjectNotFound`.

        :type file_name: string
        :param file_name: Use file pointed to by `file_name` as the source for
                          updating the dataset identified by `obj`

        :type create: boolean
        :param create: If True and the default dataset does not exist, create
            it first.
        """
        raise NotImplementedError()

    @abc.abstractmethod
    def get_object_url(self, obj, extra_dir=None, extra_dir_at_root=False, alt_name=None, obj_dir=False):
        """
        Return the URL for direct acces if supported, otherwise return None.

        Note: need to be careful to not bypass dataset security with this.
        """
        raise NotImplementedError()

    @abc.abstractmethod
    def get_store_usage_percent(self):
        """Return the percentage indicating how full the store is."""
        raise NotImplementedError()

    @abc.abstractmethod
    def get_store_by(self, obj):
        """Return how object is stored (by 'uuid', 'id', or None if not yet saved).

        Certain Galaxy remote data features aren't available if objects are stored by 'id'.
        """
        raise NotImplementedError()


class BaseObjectStore(ObjectStore):

    def __init__(self, config, config_dict=None, **kwargs):
        """
        :type config: object
        :param config: An object, most likely populated from
            `galaxy/config.ini`, having the following attributes:

            * object_store_check_old_style (only used by the
              :class:`DiskObjectStore` subclass)
            * jobs_directory -- Each job is given a unique empty directory
              as its current working directory. This option defines in what
              parent directory those directories will be created.
            * new_file_path -- Used to set the 'temp' extra_dir.
        """
        if config_dict is None:
            config_dict = {}
        self.running = True
        self.config = config
        self.check_old_style = config.object_store_check_old_style
        extra_dirs = {}
        extra_dirs['job_work'] = config.jobs_directory
        extra_dirs['temp'] = config.new_file_path
        extra_dirs.update({
            e['type']: e['path'] for e in config_dict.get('extra_dirs', [])})
        self.extra_dirs = extra_dirs

    def shutdown(self):
        """Close any connections for this ObjectStore."""
        self.running = False

    def file_ready(self, obj, base_dir=None, dir_only=False, extra_dir=None, extra_dir_at_root=False, alt_name=None, obj_dir=False):
        """
        Check if a file corresponding to a dataset is ready to be used.

        Return True if so, False otherwise
        """
        return True

    @classmethod
    def parse_xml(clazz, config_xml):
        """Parse an XML description of a configuration for this object store.

        Return a configuration dictionary (such as would correspond to the YAML configuration)
        for the object store.
        """
        raise NotImplementedError()

    @classmethod
    def from_xml(clazz, config, config_xml, **kwd):
        config_dict = clazz.parse_xml(config_xml)
        return clazz(config, config_dict, **kwd)

    def to_dict(self):
        extra_dirs = []
        for extra_dir_type, extra_dir_path in self.extra_dirs.items():
            extra_dirs.append({"type": extra_dir_type, "path": extra_dir_path})
        return {
            'config': config_to_dict(self.config),
            'extra_dirs': extra_dirs,
            'type': self.store_type,
        }

    def _get_object_id(self, obj):
        if hasattr(obj, self.store_by):
            return getattr(obj, self.store_by)
        else:
            # job's don't have uuids, so always use ID in this case when creating
            # job working directories.
            return obj.id

    def _invoke(self, delegate, obj=None, **kwargs):
        return self.__getattribute__("_" + delegate)(obj=obj, **kwargs)

    def exists(self, obj, **kwargs):
        return self._invoke('exists', obj, **kwargs)

    def create(self, obj, **kwargs):
        return self._invoke('create', obj, **kwargs)

    def empty(self, obj, **kwargs):
        return self._invoke('empty', obj, **kwargs)

    def size(self, obj, **kwargs):
        return self._invoke('size', obj, **kwargs)

    def delete(self, obj, **kwargs):
        return self._invoke('delete', obj, **kwargs)

    def get_data(self, obj, **kwargs):
        return self._invoke('get_data', obj, **kwargs)

    def get_filename(self, obj, **kwargs):
        return self._invoke('get_filename', obj, **kwargs)

    def update_from_file(self, obj, **kwargs):
        return self._invoke('update_from_file', obj, **kwargs)

    def get_object_url(self, obj, **kwargs):
        return self._invoke('get_object_url', obj, **kwargs)

    def get_store_usage_percent(self):
        return self._invoke('get_store_usage_percent')

    def get_store_by(self, obj, **kwargs):
        return self._invoke('get_store_by', obj, **kwargs)


class ConcreteObjectStore(BaseObjectStore):
    """Subclass of ObjectStore for stores that don't delegate (non-nested).

    Currently only adds store_by functionality. Which doesn't make
    sense for the delegating object stores.
    """

    def __init__(self, config, config_dict=None, **kwargs):
        """
        :type config: object
        :param config: An object, most likely populated from
            `galaxy/config.ini`, having the following attributes:

            * object_store_check_old_style (only used by the
              :class:`DiskObjectStore` subclass)
            * jobs_directory -- Each job is given a unique empty directory
              as its current working directory. This option defines in what
              parent directory those directories will be created.
            * new_file_path -- Used to set the 'temp' extra_dir.
        """
        if config_dict is None:
            config_dict = {}
        super().__init__(config=config, config_dict=config_dict, **kwargs)
        self.store_by = config_dict.get("store_by", None) or getattr(config, "object_store_store_by", "id")

    def to_dict(self):
        rval = super().to_dict()
        rval["store_by"] = self.store_by
        return rval

    def _get_store_by(self, obj):
        return self.store_by


class DiskObjectStore(ConcreteObjectStore):
    """
    Standard Galaxy object store.

    Stores objects in files under a specific directory on disk.

    >>> from galaxy.util.bunch import Bunch
    >>> import tempfile
    >>> file_path=tempfile.mkdtemp()
    >>> obj = Bunch(id=1)
    >>> s = DiskObjectStore(Bunch(umask=0o077, jobs_directory=file_path, new_file_path=file_path, object_store_check_old_style=False), dict(files_dir=file_path))
    >>> s.create(obj)
    >>> s.exists(obj)
    True
    >>> assert s.get_filename(obj) == file_path + '/000/dataset_1.dat'
    """
    store_type = 'disk'

    def __init__(self, config, config_dict):
        """
        :type config: object
        :param config: An object, most likely populated from
            `galaxy/config.ini`, having the same attributes needed by
            :class:`ObjectStore` plus:

            * file_path -- Default directory to store objects to disk in.
            * umask -- the permission bits for newly created files.

        :type file_path: str
        :param file_path: Override for the `config.file_path` value.

        :type extra_dirs: dict
        :param extra_dirs: Keys are string, values are directory paths.
        """
<<<<<<< HEAD
        super().__init__(config, config_dict)
        self.file_path = config_dict.get("files_dir") or config.file_path
=======
        super(DiskObjectStore, self).__init__(config, config_dict)
        self.file_path = os.path.abspath(config_dict.get("files_dir") or config.file_path)
>>>>>>> e0a7edff

    @classmethod
    def parse_xml(clazz, config_xml):
        extra_dirs = []
        config_dict = {}
        if config_xml is not None:
            store_by = config_xml.attrib.get('store_by', None)
            if store_by is not None:
                config_dict['store_by'] = store_by
            for e in config_xml:
                if e.tag == 'files_dir':
                    config_dict["files_dir"] = e.get('path')
                else:
                    extra_dirs.append({"type": e.get('type'), "path": e.get('path')})

        config_dict["extra_dirs"] = extra_dirs
        return config_dict

    def to_dict(self):
        as_dict = super().to_dict()
        as_dict["files_dir"] = self.file_path
        return as_dict

    def __get_filename(self, obj, base_dir=None, dir_only=False, extra_dir=None, extra_dir_at_root=False, alt_name=None, obj_dir=False):
        """
        Return the absolute path for the file corresponding to the `obj.id`.

        This is regardless of whether or not the file exists.
        """
        path = self._construct_path(obj, base_dir=base_dir, dir_only=dir_only, extra_dir=extra_dir,
                                    extra_dir_at_root=extra_dir_at_root, alt_name=alt_name,
                                    obj_dir=False, old_style=True)
        # For backward compatibility: check the old style root path first;
        # otherwise construct hashed path.
        if not os.path.exists(path):
            return self._construct_path(obj, base_dir=base_dir, dir_only=dir_only, extra_dir=extra_dir,
                                        extra_dir_at_root=extra_dir_at_root, alt_name=alt_name)

    # TODO: rename to _disk_path or something like that to avoid conflicts with
    # children that'll use the local_extra_dirs decorator, e.g. S3
    def _construct_path(self, obj, old_style=False, base_dir=None, dir_only=False, extra_dir=None, extra_dir_at_root=False, alt_name=None, obj_dir=False, **kwargs):
        """
        Construct the absolute path for accessing the object identified by `obj.id`.

        :type base_dir: string
        :param base_dir: A key in self.extra_dirs corresponding to the base
                         directory in which this object should be created, or
                         None to specify the default directory.

        :type dir_only: boolean
        :param dir_only: If True, check only the path where the file
                         identified by `obj` should be located, not the
                         dataset itself. This option applies to `extra_dir`
                         argument as well.

        :type extra_dir: string
        :param extra_dir: Append the value of this parameter to the expected
            path used to access the object identified by `obj` (e.g.,
            /files/000/<extra_dir>/dataset_10.dat).

        :type alt_name: string
        :param alt_name: Use this name as the alternative name for the returned
                         dataset rather than the default.

        :type old_style: boolean
        param old_style: This option is used for backward compatibility. If
            `True` then the composed directory structure does not include a
            hash id (e.g., /files/dataset_10.dat (old) vs.
            /files/000/dataset_10.dat (new))
        """
        base = os.path.abspath(self.extra_dirs.get(base_dir, self.file_path))
        # extra_dir should never be constructed from provided data but just
        # make sure there are no shenannigans afoot
        if extra_dir and extra_dir != os.path.normpath(extra_dir):
            log.warning('extra_dir is not normalized: %s', extra_dir)
            raise ObjectInvalid("The requested object is invalid")
        # ensure that any parent directory references in alt_name would not
        # result in a path not contained in the directory path constructed here
        if alt_name and not safe_relpath(alt_name):
            log.warning('alt_name would locate path outside dir: %s', alt_name)
            raise ObjectInvalid("The requested object is invalid")
        obj_id = self._get_object_id(obj)
        if old_style:
            if extra_dir is not None:
                path = os.path.join(base, extra_dir)
            else:
                path = base
        else:
            # Construct hashed path
            rel_path = os.path.join(*directory_hash_id(obj_id))
            # Create a subdirectory for the object ID
            if obj_dir:
                rel_path = os.path.join(rel_path, str(obj_id))
            # Optionally append extra_dir
            if extra_dir is not None:
                if extra_dir_at_root:
                    rel_path = os.path.join(extra_dir, rel_path)
                else:
                    rel_path = os.path.join(rel_path, extra_dir)
            path = os.path.join(base, rel_path)
        if not dir_only:
            assert obj_id is not None, "The effective dataset identifier consumed by object store [%s] must be set before a path can be constructed." % (self.store_by)
            path = os.path.join(path, alt_name if alt_name else "dataset_%s.dat" % obj_id)
        return os.path.abspath(path)

    def _exists(self, obj, **kwargs):
        """Override `ObjectStore`'s stub and check on disk."""
        if self.check_old_style:
            path = self._construct_path(obj, old_style=True, **kwargs)
            # For backward compatibility: check root path first; otherwise
            # construct and check hashed path.
            if os.path.exists(path):
                return True
        return os.path.exists(self._construct_path(obj, **kwargs))

    def _create(self, obj, **kwargs):
        """Override `ObjectStore`'s stub by creating any files and folders on disk."""
        if not self._exists(obj, **kwargs):
            path = self._construct_path(obj, **kwargs)
            dir_only = kwargs.get('dir_only', False)
            # Create directory if it does not exist
            dir = path if dir_only else os.path.dirname(path)
            safe_makedirs(dir)
            # Create the file if it does not exist
            if not dir_only:
                open(path, 'w').close()  # Should be rb?
                umask_fix_perms(path, self.config.umask, 0o666)

    def _empty(self, obj, **kwargs):
        """Override `ObjectStore`'s stub by checking file size on disk."""
        return self.size(obj, **kwargs) == 0

    def _size(self, obj, **kwargs):
        """Override `ObjectStore`'s stub by return file size on disk.

        Returns 0 if the object doesn't exist yet or other error.
        """
        if self._exists(obj, **kwargs):
            try:
                filepath = self._get_filename(obj, **kwargs)
                for _ in range(0, 2):
                    size = os.path.getsize(filepath)
                    if size != 0:
                        break
                    # May be legitimately 0, or there may be an issue with the FS / kernel, so we try again
                    time.sleep(0.01)
                return size
            except OSError:
                return 0
        else:
            return 0

    def _delete(self, obj, entire_dir=False, **kwargs):
        """Override `ObjectStore`'s stub; delete the file or folder on disk."""
        path = self._get_filename(obj, **kwargs)
        extra_dir = kwargs.get('extra_dir', None)
        obj_dir = kwargs.get('obj_dir', False)
        try:
            if entire_dir and (extra_dir or obj_dir):
                shutil.rmtree(path)
                return True
            if self._exists(obj, **kwargs):
                os.remove(path)
                return True
        except OSError as ex:
            log.critical('{} delete error {}'.format(self.__get_filename(obj, **kwargs), ex))
        return False

    def _get_data(self, obj, start=0, count=-1, **kwargs):
        """Override `ObjectStore`'s stub; retrieve data directly from disk."""
        data_file = open(self._get_filename(obj, **kwargs))  # Should be rb?
        data_file.seek(start)
        content = data_file.read(count)
        data_file.close()
        return content

    def _get_filename(self, obj, **kwargs):
        """
        Override `ObjectStore`'s stub.

        If `object_store_check_old_style` is set to `True` in config then the
        root path is checked first.
        """
        if self.check_old_style:
            path = self._construct_path(obj, old_style=True, **kwargs)
            # For backward compatibility, check root path first; otherwise,
            # construct and return hashed path
            if os.path.exists(path):
                return path
        path = self._construct_path(obj, **kwargs)
        if not os.path.exists(path):
            raise ObjectNotFound
        return path

    def _update_from_file(self, obj, file_name=None, create=False, **kwargs):
        """`create` parameter is not used in this implementation."""
        preserve_symlinks = kwargs.pop('preserve_symlinks', False)
        # FIXME: symlinks and the object store model may not play well together
        # these should be handled better, e.g. registering the symlink'd file
        # as an object
        if create:
            self._create(obj, **kwargs)
        if file_name and self._exists(obj, **kwargs):
            try:
                if preserve_symlinks and os.path.islink(file_name):
                    force_symlink(os.readlink(file_name), self._get_filename(obj, **kwargs))
                else:
                    path = self._get_filename(obj, **kwargs)
                    shutil.copy(file_name, path)
                    umask_fix_perms(path, self.config.umask, 0o666)
            except OSError as ex:
                log.critical('Error copying {} to {}: {}'.format(file_name, self.__get_filename(obj, **kwargs), ex))
                raise ex

    def _get_object_url(self, obj, **kwargs):
        """
        Override `ObjectStore`'s stub.

        Returns `None`, we have no URLs.
        """
        return None

    def _get_store_usage_percent(self, **kwargs):
        """Override `ObjectStore`'s stub by return percent storage used."""
        st = os.statvfs(self.file_path)
        return (float(st.f_blocks - st.f_bavail) / st.f_blocks) * 100


class NestedObjectStore(BaseObjectStore):

    """
    Base for ObjectStores that use other ObjectStores.

    Example: DistributedObjectStore, HierarchicalObjectStore
    """

    def __init__(self, config, config_xml=None):
        """Extend `ObjectStore`'s constructor."""
        super().__init__(config)
        self.backends = {}

    def shutdown(self):
        """For each backend, shuts them down."""
        for store in self.backends.values():
            store.shutdown()
        super().shutdown()

    def _exists(self, obj, **kwargs):
        """Determine if the `obj` exists in any of the backends."""
        return self._call_method('_exists', obj, False, False, **kwargs)

    def file_ready(self, obj, **kwargs):
        """Determine if the file for `obj` is ready to be used by any of the backends."""
        return self._call_method('file_ready', obj, False, False, **kwargs)

    def _create(self, obj, **kwargs):
        """Create a backing file in a random backend."""
        random.choice(list(self.backends.values())).create(obj, **kwargs)

    def _empty(self, obj, **kwargs):
        """For the first backend that has this `obj`, determine if it is empty."""
        return self._call_method('_empty', obj, True, False, **kwargs)

    def _size(self, obj, **kwargs):
        """For the first backend that has this `obj`, return its size."""
        return self._call_method('_size', obj, 0, False, **kwargs)

    def _delete(self, obj, **kwargs):
        """For the first backend that has this `obj`, delete it."""
        return self._call_method('_delete', obj, False, False, **kwargs)

    def _get_data(self, obj, **kwargs):
        """For the first backend that has this `obj`, get data from it."""
        return self._call_method('_get_data', obj, ObjectNotFound, True, **kwargs)

    def _get_filename(self, obj, **kwargs):
        """For the first backend that has this `obj`, get its filename."""
        return self._call_method('_get_filename', obj, ObjectNotFound, True, **kwargs)

    def _update_from_file(self, obj, **kwargs):
        """For the first backend that has this `obj`, update it from the given file."""
        if kwargs.get('create', False):
            self._create(obj, **kwargs)
            kwargs['create'] = False
        return self._call_method('_update_from_file', obj, ObjectNotFound, True, **kwargs)

    def _get_object_url(self, obj, **kwargs):
        """For the first backend that has this `obj`, get its URL."""
        return self._call_method('_get_object_url', obj, None, False, **kwargs)

    def _get_store_by(self, obj):
        return self._call_method('_get_store_by', obj, None, False)

    def _repr_object_for_exception(self, obj):
        try:
            # there are a few objects in python that don't have __class__
            obj_id = self._get_object_id(obj)
            return '{}({}={})'.format(obj.__class__.__name__, self.store_by, obj_id)
        except AttributeError:
            return str(obj)

    def _call_method(self, method, obj, default, default_is_exception,
            **kwargs):
        """Check all children object stores for the first one with the dataset."""
        for store in self.backends.values():
            if store.exists(obj, **kwargs):
                return store.__getattribute__(method)(obj, **kwargs)
        if default_is_exception:
            raise default('objectstore, _call_method failed: %s on %s, kwargs: %s'
                          % (method, self._repr_object_for_exception(obj), str(kwargs)))
        else:
            return default


class DistributedObjectStore(NestedObjectStore):

    """
    ObjectStore that defers to a list of backends.

    When getting objects the first store where the object exists is used.
    When creating objects they are created in a store selected randomly, but
    with weighting.
    """
    store_type = 'distributed'

    def __init__(self, config, config_dict, fsmon=False):
        """
        :type config: object
        :param config: An object, most likely populated from
            `galaxy/config.ini`, having the same attributes needed by
            :class:`NestedObjectStore` plus:

            * distributed_object_store_config_file

        :type config_xml: ElementTree

        :type fsmon: bool
        :param fsmon: If True, monitor the file system for free space,
            removing backends when they get too full.
        """
        super().__init__(config, config_dict)

        self.backends = {}
        self.weighted_backend_ids = []
        self.original_weighted_backend_ids = []
        self.max_percent_full = {}
        self.global_max_percent_full = config_dict.get("global_max_percent_full", 0)
        random.seed()

        for backend_def in config_dict["backends"]:
            backened_id = backend_def["id"]
            maxpctfull = backend_def.get("max_percent_full", 0)
            weight = backend_def["weight"]

            backend = build_object_store_from_config(config, config_dict=backend_def, fsmon=fsmon)

            self.backends[backened_id] = backend
            self.max_percent_full[backened_id] = maxpctfull

            for _ in range(0, weight):
                # The simplest way to do weighting: add backend ids to a
                # sequence the number of times equalling weight, then randomly
                # choose a backend from that sequence at creation
                self.weighted_backend_ids.append(backened_id)

        self.original_weighted_backend_ids = self.weighted_backend_ids

        self.sleeper = None
        if fsmon and (self.global_max_percent_full or [_ for _ in self.max_percent_full.values() if _ != 0.0]):
            self.sleeper = Sleeper()
            self.filesystem_monitor_thread = threading.Thread(target=self.__filesystem_monitor)
            self.filesystem_monitor_thread.setDaemon(True)
            self.filesystem_monitor_thread.start()
            log.info("Filesystem space monitor started")

    @classmethod
    def parse_xml(clazz, config_xml, legacy=False):
        if legacy:
            backends_root = config_xml
        else:
            backends_root = config_xml.find('backends')

        backends = []
        config_dict = {
            'global_max_percent_full': float(backends_root.get('maxpctfull', 0)),
            'backends': backends,
        }

        for b in [e for e in backends_root if e.tag == 'backend']:
            store_id = b.get("id")
            store_weight = int(b.get("weight", 1))
            store_maxpctfull = float(b.get('maxpctfull', 0))
            store_type = b.get("type", "disk")
            store_by = b.get('store_by', None)

            objectstore_class, _ = type_to_object_store_class(store_type)
            backend_config_dict = objectstore_class.parse_xml(b)
            backend_config_dict["id"] = store_id
            backend_config_dict["weight"] = store_weight
            backend_config_dict["max_percent_full"] = store_maxpctfull
            backend_config_dict["type"] = store_type
            if store_by is not None:
                backend_config_dict["store_by"] = store_by
            backends.append(backend_config_dict)

        return config_dict

    @classmethod
    def from_xml(clazz, config, config_xml, fsmon=False):
        legacy = False
        if config_xml is None:
            distributed_config = config.distributed_object_store_config_file
            assert distributed_config is not None, \
                "distributed object store ('object_store = distributed') " \
                "requires a config file, please set one in " \
                "'distributed_object_store_config_file')"

            log.debug('Loading backends for distributed object store from %s', distributed_config)
            config_xml = parse_xml(distributed_config).getroot()
            legacy = True
        else:
            log.debug('Loading backends for distributed object store from %s', config_xml.get('id'))

        config_dict = clazz.parse_xml(config_xml, legacy=legacy)
        return clazz(config, config_dict, fsmon=fsmon)

    def to_dict(self):
        as_dict = super().to_dict()
        as_dict["global_max_percent_full"] = self.global_max_percent_full
        backends = []
        for backend_id, backend in self.backends.items():
            backend_as_dict = backend.to_dict()
            backend_as_dict["id"] = backend_id
            backend_as_dict["max_percent_full"] = self.max_percent_full[backend_id]
            backend_as_dict["weight"] = len([i for i in self.original_weighted_backend_ids if i == backend_id])
            backends.append(backend_as_dict)
        as_dict["backends"] = backends
        return as_dict

    def shutdown(self):
        """Shut down. Kill the free space monitor if there is one."""
        super().shutdown()
        if self.sleeper is not None:
            self.sleeper.wake()

    def __filesystem_monitor(self):
        while self.running:
            new_weighted_backend_ids = self.original_weighted_backend_ids
            for id, backend in self.backends.items():
                maxpct = self.max_percent_full[id] or self.global_max_percent_full
                pct = backend.get_store_usage_percent()
                if pct > maxpct:
                    new_weighted_backend_ids = [_ for _ in new_weighted_backend_ids if _ != id]
            self.weighted_backend_ids = new_weighted_backend_ids
            self.sleeper.sleep(120)  # Test free space every 2 minutes

    def _create(self, obj, **kwargs):
        """The only method in which obj.object_store_id may be None."""
        if obj.object_store_id is None or not self._exists(obj, **kwargs):
            if obj.object_store_id is None or obj.object_store_id not in self.backends:
                try:
                    obj.object_store_id = random.choice(self.weighted_backend_ids)
                except IndexError:
                    raise ObjectInvalid('objectstore.create, could not generate '
                                        'obj.object_store_id: %s, kwargs: %s'
                                        % (str(obj), str(kwargs)))
                log.debug("Selected backend '%s' for creation of %s %s"
                          % (obj.object_store_id, obj.__class__.__name__, obj.id))
            else:
                log.debug("Using preferred backend '%s' for creation of %s %s"
                          % (obj.object_store_id, obj.__class__.__name__, obj.id))
            self.backends[obj.object_store_id].create(obj, **kwargs)

    def _call_method(self, method, obj, default, default_is_exception, **kwargs):
        object_store_id = self.__get_store_id_for(obj, **kwargs)
        if object_store_id is not None:
            return self.backends[object_store_id].__getattribute__(method)(obj, **kwargs)
        if default_is_exception:
            raise default('objectstore, _call_method failed: %s on %s, kwargs: %s'
                          % (method, self._repr_object_for_exception(obj), str(kwargs)))
        else:
            return default

    def __get_store_id_for(self, obj, **kwargs):
        if obj.object_store_id is not None:
            if obj.object_store_id in self.backends:
                return obj.object_store_id
            else:
                log.warning('The backend object store ID (%s) for %s object with ID %s is invalid'
                            % (obj.object_store_id, obj.__class__.__name__, obj.id))
        # if this instance has been switched from a non-distributed to a
        # distributed object store, or if the object's store id is invalid,
        # try to locate the object
        for id, store in self.backends.items():
            if store.exists(obj, **kwargs):
                log.warning('%s object with ID %s found in backend object store with ID %s'
                            % (obj.__class__.__name__, obj.id, id))
                obj.object_store_id = id
                return id
        return None


class HierarchicalObjectStore(NestedObjectStore):

    """
    ObjectStore that defers to a list of backends.

    When getting objects the first store where the object exists is used.
    When creating objects only the first store is used.
    """
    store_type = 'hierarchical'

    def __init__(self, config, config_dict, fsmon=False):
        """The default contructor. Extends `NestedObjectStore`."""
        super().__init__(config, config_dict)

        backends = OrderedDict()
        for order, backend_def in enumerate(config_dict["backends"]):
            backends[order] = build_object_store_from_config(config, config_dict=backend_def, fsmon=fsmon)

        self.backends = backends

    @classmethod
    def parse_xml(clazz, config_xml):
        backends_list = []
        for b in sorted(config_xml.find('backends'), key=lambda b: int(b.get('order'))):
            store_type = b.get("type")
            objectstore_class, _ = type_to_object_store_class(store_type)
            backend_config_dict = objectstore_class.parse_xml(b)
            backend_config_dict["type"] = store_type
            backends_list.append(backend_config_dict)

        return {"backends": backends_list}

    def to_dict(self):
        as_dict = super().to_dict()
        backends = []
        for backend in self.backends.values():
            backend_as_dict = backend.to_dict()
            backends.append(backend_as_dict)
        as_dict["backends"] = backends
        return as_dict

    def _exists(self, obj, **kwargs):
        """Check all child object stores."""
        for store in self.backends.values():
            if store.exists(obj, **kwargs):
                return True
        return False

    def _create(self, obj, **kwargs):
        """Call the primary object store."""
        self.backends[0].create(obj, **kwargs)


def type_to_object_store_class(store, fsmon=False):
    objectstore_class = None
    objectstore_constructor_kwds = {}
    if store == 'disk':
        objectstore_class = DiskObjectStore
    elif store == 's3':
        from .s3 import S3ObjectStore
        objectstore_class = S3ObjectStore
    elif store == 'cloud':
        from .cloud import Cloud
        objectstore_class = Cloud
    elif store == 'swift':
        from .s3 import SwiftObjectStore
        objectstore_class = SwiftObjectStore
    elif store == 'distributed':
        objectstore_class = DistributedObjectStore
        objectstore_constructor_kwds["fsmon"] = fsmon
    elif store == 'hierarchical':
        objectstore_class = HierarchicalObjectStore
        objectstore_constructor_kwds["fsmon"] = fsmon
    elif store == 'irods':
        from .irods import IRODSObjectStore
        objectstore_class = IRODSObjectStore
    elif store == 'azure_blob':
        from .azure_blob import AzureBlobObjectStore
        objectstore_class = AzureBlobObjectStore
    elif store == 'pithos':
        from .pithos import PithosObjectStore
        objectstore_class = PithosObjectStore
    # Disable the Pulsar object store for now until it receives some attention
    # elif store == 'pulsar':
    #    from .pulsar import PulsarObjectStore
    #    return PulsarObjectStore(config=config, config_xml=config_xml)

    return objectstore_class, objectstore_constructor_kwds


def build_object_store_from_config(config, fsmon=False, config_xml=None, config_dict=None):
    """
    Invoke the appropriate object store.

    Will use the `object_store_config_file` attribute of the `config` object to
    configure a new object store from the specified XML file.

    Or you can specify the object store type in the `object_store` attribute of
    the `config` object. Currently 'disk', 's3', 'swift', 'distributed',
    'hierarchical', 'irods', and 'pulsar' are supported values.
    """
    from_object = 'xml'

    if config is None and config_dict is not None and 'config' in config_dict:
        # Build a config object from to_dict of an ObjectStore.
        config = Bunch(**config_dict["config"])
    elif config is None:
        raise Exception("build_object_store_from_config sent None as config parameter and one cannot be recovered from config_dict")

    if config_xml is None and config_dict is None:
        config_file = config.object_store_config_file
        if os.path.exists(config_file):
            if config_file.endswith(".xml") or config_file.endswith(".xml.sample"):
                # This is a top level invocation of build_object_store_from_config, and
                # we have an object_store_conf.xml -- read the .xml and build
                # accordingly
                config_xml = parse_xml(config.object_store_config_file).getroot()
                store = config_xml.get('type')
            else:
                with open(config_file) as f:
                    config_dict = yaml.safe_load(f)
                from_object = 'dict'
                store = config_dict.get('type')
        else:
            store = config.object_store
    elif config_xml is not None:
        store = config_xml.get('type')
    elif config_dict is not None:
        from_object = 'dict'
        store = config_dict.get('type')

    objectstore_class, objectstore_constructor_kwds = type_to_object_store_class(store, fsmon=fsmon)
    if objectstore_class is None:
        log.error("Unrecognized object store definition: {}".format(store))

    if from_object == 'xml':
        return objectstore_class.from_xml(config=config, config_xml=config_xml, **objectstore_constructor_kwds)
    else:
        return objectstore_class(config=config, config_dict=config_dict, **objectstore_constructor_kwds)


def local_extra_dirs(func):
    """Non-local plugin decorator using local directories for the extra_dirs (job_work and temp)."""

    def wraps(self, *args, **kwargs):
        if kwargs.get('base_dir', None) is None:
            return func(self, *args, **kwargs)
        else:
            for c in self.__class__.__mro__:
                if c.__name__ == 'DiskObjectStore':
                    return getattr(c, func.__name__)(self, *args, **kwargs)
            raise Exception("Could not call DiskObjectStore's %s method, does your "
                            "Object Store plugin inherit from DiskObjectStore?"
                            % func.__name__)
    return wraps


def convert_bytes(bytes):
    """A helper function used for pretty printing disk usage."""
    if bytes is None:
        bytes = 0
    bytes = float(bytes)

    if bytes >= 1099511627776:
        terabytes = bytes / 1099511627776
        size = '%.2fTB' % terabytes
    elif bytes >= 1073741824:
        gigabytes = bytes / 1073741824
        size = '%.2fGB' % gigabytes
    elif bytes >= 1048576:
        megabytes = bytes / 1048576
        size = '%.2fMB' % megabytes
    elif bytes >= 1024:
        kilobytes = bytes / 1024
        size = '%.2fKB' % kilobytes
    else:
        size = '%.2fb' % bytes
    return size


def config_to_dict(config):
    """Dict-ify the portion of a config object consumed by the ObjectStore class and its subclasses.
    """
    return {
        'object_store_check_old_style': config.object_store_check_old_style,
        'file_path': config.file_path,
        'umask': config.umask,
        'jobs_directory': config.jobs_directory,
        'new_file_path': config.new_file_path,
        'object_store_cache_path': config.object_store_cache_path,
        'gid': config.gid,
    }


class ObjectStorePopulator:
    """ Small helper for interacting with the object store and making sure all
    datasets from a job end up with the same object_store_id.
    """

    def __init__(self, app):
        self.object_store = app.object_store
        self.object_store_id = None

    def set_object_store_id(self, data):
        # Create an empty file immediately.  The first dataset will be
        # created in the "default" store, all others will be created in
        # the same store as the first.
        data.dataset.object_store_id = self.object_store_id
        try:
            self.object_store.create(data.dataset)
        except ObjectInvalid:
            raise Exception('Unable to create output dataset: object store is full')
        self.object_store_id = data.dataset.object_store_id  # these will be the same thing after the first output<|MERGE_RESOLUTION|>--- conflicted
+++ resolved
@@ -367,13 +367,8 @@
         :type extra_dirs: dict
         :param extra_dirs: Keys are string, values are directory paths.
         """
-<<<<<<< HEAD
         super().__init__(config, config_dict)
-        self.file_path = config_dict.get("files_dir") or config.file_path
-=======
-        super(DiskObjectStore, self).__init__(config, config_dict)
         self.file_path = os.path.abspath(config_dict.get("files_dir") or config.file_path)
->>>>>>> e0a7edff
 
     @classmethod
     def parse_xml(clazz, config_xml):
