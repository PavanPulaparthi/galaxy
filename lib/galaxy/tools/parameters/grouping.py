"""
Constructs for grouping tool parameters
"""
import logging
import os
import unicodedata

from six import (
    StringIO,
    text_type
)

from galaxy.datatypes import sniff
from galaxy.exceptions import (
    AdminRequiredException,
    ConfigDoesNotAllowException,
)
from galaxy.util import (
    inflector,
    relpath,
    sanitize_for_filename
)
from galaxy.util.bunch import Bunch
from galaxy.util.dictifiable import Dictifiable
from galaxy.util.expressions import ExpressionContext

log = logging.getLogger(__name__)


class Group(object, Dictifiable):

<<<<<<< HEAD
    dict_collection_visible_keys = ('name', 'type')
=======
    dict_collection_visible_keys = ['name', 'type']
>>>>>>> 2f2acb98

    def __init__(self):
        self.name = None

    @property
    def visible(self):
        return True

    def value_to_basic(self, value, app):
        """
        Convert value to a (possibly nested) representation using only basic
        types (dict, list, tuple, string_types, int, long, float, bool, None)
        """
        return value

    def value_from_basic(self, value, app, ignore_errors=False):
        """
        Convert a basic representation as produced by `value_to_basic` back
        into the preferred value form.
        """
        return value

    def get_initial_value(self, trans, context):
        """
        Return the initial state/value for this group
        """
        raise TypeError("Not implemented")

    def to_dict(self, trans):
        group_dict = super(Group, self).to_dict()
        return group_dict


class Repeat(Group):

<<<<<<< HEAD
    dict_collection_visible_keys = ('name', 'type', 'title', 'help', 'default', 'min', 'max')
=======
    dict_collection_visible_keys = ['name', 'type', 'title', 'help', 'default', 'min', 'max']
>>>>>>> 2f2acb98
    type = "repeat"

    def __init__(self):
        Group.__init__(self)
        self.title = None
        self.inputs = None
        self.help = None
        self.default = 0
        self.min = None
        self.max = None

    @property
    def title_plural(self):
        return inflector.pluralize(self.title)

    def label(self):
        return "Repeat (%s)" % self.title

    def value_to_basic(self, value, app):
        rval = []
        for d in value:
            rval_dict = {}
            # Propogate __index__
            if '__index__' in d:
                rval_dict['__index__'] = d['__index__']
            for input in self.inputs.values():
                rval_dict[input.name] = input.value_to_basic(d[input.name], app)
            rval.append(rval_dict)
        return rval

    def value_from_basic(self, value, app, ignore_errors=False):
        rval = []
        try:
            for i, d in enumerate(value):
                rval_dict = {}
                # If the special __index__ key is not set, create it (for backward
                # compatibility)
                rval_dict['__index__'] = d.get('__index__', i)
                # Restore child inputs
                for input in self.inputs.values():
                    if ignore_errors and input.name not in d:
                        # If we do not have a value, and are ignoring errors, we simply
                        # do nothing. There will be no value for the parameter in the
                        # conditional's values dictionary.
                        pass
                    else:
                        rval_dict[input.name] = input.value_from_basic(d[input.name], app, ignore_errors)
                rval.append(rval_dict)
        except Exception as e:
            if not ignore_errors:
                raise e
        return rval

    def get_initial_value(self, trans, context):
        rval = []
        for i in range(self.default):
            rval_dict = {'__index__': i}
            for input in self.inputs.values():
                rval_dict[input.name] = input.get_initial_value(trans, context)
            rval.append(rval_dict)
        return rval

    def to_dict(self, trans):
        repeat_dict = super(Repeat, self).to_dict(trans)

        def input_to_dict(input):
            return input.to_dict(trans)

        repeat_dict["inputs"] = list(map(input_to_dict, self.inputs.values()))
        return repeat_dict


class Section(Group):

<<<<<<< HEAD
    dict_collection_visible_keys = ('name', 'type', 'title', 'help', 'expanded')
=======
    dict_collection_visible_keys = ['name', 'type', 'title', 'help', 'expanded']
>>>>>>> 2f2acb98
    type = "section"

    def __init__(self):
        Group.__init__(self)
        self.title = None
        self.inputs = None
        self.help = None
        self.expanded = False

    @property
    def title_plural(self):
        return inflector.pluralize(self.title)

    def label(self):
        return "Section (%s)" % self.title

    def value_to_basic(self, value, app):
        rval = {}
        for input in self.inputs.values():
            rval[input.name] = input.value_to_basic(value[input.name], app)
        return rval

    def value_from_basic(self, value, app, ignore_errors=False):
        rval = {}
        try:
            for input in self.inputs.values():
                if not ignore_errors or input.name in value:
                    rval[input.name] = input.value_from_basic(value[input.name], app, ignore_errors)
        except Exception as e:
            if not ignore_errors:
                raise e
        return rval

    def get_initial_value(self, trans, context):
        rval = {}
        child_context = ExpressionContext(rval, context)
        for child_input in self.inputs.values():
            rval[child_input.name] = child_input.get_initial_value(trans, child_context)
        return rval

    def to_dict(self, trans):
        section_dict = super(Section, self).to_dict(trans)

        def input_to_dict(input):
            return input.to_dict(trans)

        section_dict["inputs"] = list(map(input_to_dict, self.inputs.values()))
        return section_dict


class UploadDataset(Group):
    type = "upload_dataset"

    def __init__(self):
        Group.__init__(self)
        self.title = None
        self.inputs = None
        self.file_type_name = 'file_type'
        self.default_file_type = 'txt'
        self.file_type_to_ext = {'auto': self.default_file_type}
        self.metadata_ref = 'files_metadata'

    def get_composite_dataset_name(self, context):
        # FIXME: HACK
        # Special case of using 'base_name' metadata for use as Dataset name needs to be done in a General Fashion, as defined within a particular Datatype.

        # We get two different types of contexts here, one straight from submitted parameters, the other after being parsed into tool inputs
        dataset_name = context.get('files_metadata|base_name', None)
        if dataset_name is None:
            dataset_name = context.get('files_metadata', {}).get('base_name', None)
        if dataset_name is None:
            dataset_name = 'Uploaded Composite Dataset (%s)' % self.get_file_type(context)
        return dataset_name

    def get_file_base_name(self, context):
        fd = context.get('files_metadata|base_name', 'Galaxy_Composite_file')
        return fd

<<<<<<< HEAD
    def get_file_type(self, context):
        return context.get(self.file_type_name, self.default_file_type)

    def get_datatype_ext(self, trans, context):
        ext = self.get_file_type(context)
=======
    def get_file_type(self, context, parent_context=None):
        file_type = context.get(self.file_type_name, None)
        if file_type == "":
            if parent_context:
                file_type = parent_context.get(self.file_type_name, self.default_file_type)
            else:
                file_type = self.default_file_type
        return file_type

    def get_dbkey(self, context, parent_context=None):
        dbkey = context.get("dbkey", None)
        if dbkey == "":
            if parent_context:
                dbkey = parent_context.get("dbkey", dbkey)
        return dbkey

    def get_datatype_ext(self, trans, context, parent_context=None):
        ext = self.get_file_type(context, parent_context=parent_context)
>>>>>>> 2f2acb98
        if ext in self.file_type_to_ext:
            ext = self.file_type_to_ext[ext]  # when using autodetect, we will use composite info from 'text', i.e. only the main file
        return ext

<<<<<<< HEAD
    def get_datatype(self, trans, context):
        ext = self.get_datatype_ext(trans, context)
=======
    def get_datatype(self, trans, context, parent_context=None):
        ext = self.get_datatype_ext(trans, context, parent_context=parent_context)
>>>>>>> 2f2acb98
        return trans.app.datatypes_registry.get_datatype_by_extension(ext)

    @property
    def title_plural(self):
        return inflector.pluralize(self.title)

    def group_title(self, context):
        return "%s (%s)" % (self.title, context.get(self.file_type_name, self.default_file_type))

    def title_by_index(self, trans, index, context):
        d_type = self.get_datatype(trans, context)
        for i, (composite_name, composite_file) in enumerate(d_type.writable_files.items()):
            if i == index:
                rval = composite_name
                if composite_file.description:
                    rval = "%s (%s)" % (rval, composite_file.description)
                if composite_file.optional:
                    rval = "%s [optional]" % rval
                return rval
        if index < self.get_file_count(trans, context):
            return "Extra primary file"
        return None

    def value_to_basic(self, value, app):
        rval = []
        for d in value:
            rval_dict = {}
            # Propogate __index__
            if '__index__' in d:
                rval_dict['__index__'] = d['__index__']
            for input in self.inputs.values():
                rval_dict[input.name] = input.value_to_basic(d[input.name], app)
            rval.append(rval_dict)
        return rval

    def value_from_basic(self, value, app, ignore_errors=False):
        rval = []
        for i, d in enumerate(value):
            rval_dict = {}
            # If the special __index__ key is not set, create it (for backward
            # compatibility)
            rval_dict['__index__'] = d.get('__index__', i)
            # Restore child inputs
            for input in self.inputs.values():
                if ignore_errors and input.name not in d:  # this wasn't tested
                    rval_dict[input.name] = input.get_initial_value(None, d)
                else:
                    rval_dict[input.name] = input.value_from_basic(d[input.name], app, ignore_errors)
            rval.append(rval_dict)
        return rval

<<<<<<< HEAD
    def get_initial_value(self, trans, context):
        d_type = self.get_datatype(trans, context)
        rval = []
        for i, (composite_name, composite_file) in enumerate(d_type.writable_files.items()):
=======
    def get_file_count(self, trans, context):
        file_count = context.get("file_count", "auto")
        return len(self.get_datatype(trans, context).writable_files) if file_count == "auto" else int(file_count)

    def get_initial_value(self, trans, context):
        file_count = self.get_file_count(trans, context)
        rval = []
        for i in range(file_count):
>>>>>>> 2f2acb98
            rval_dict = {}
            rval_dict['__index__'] = i  # create __index__
            for input in self.inputs.values():
                rval_dict[input.name] = input.get_initial_value(trans, context)
            rval.append(rval_dict)
        return rval

    def get_uploaded_datasets(self, trans, context, override_name=None, override_info=None):
        def get_data_file_filename(data_file, override_name=None, override_info=None, purge=True):
            dataset_name = override_name

            def get_file_name(file_name):
                file_name = file_name.split('\\')[-1]
                file_name = file_name.split('/')[-1]
                return file_name
            try:
                # Use the existing file
                if not dataset_name and 'filename' in data_file:
                    dataset_name = get_file_name(data_file['filename'])
                return Bunch(type='file', path=data_file['local_filename'], name=dataset_name, purge_source=purge)
            except:
                # The uploaded file should've been persisted by the upload tool action
                return Bunch(type=None, path=None, name=None)

        def get_url_paste_urls_or_filename(group_incoming, override_name=None, override_info=None):
            url_paste_file = group_incoming.get('url_paste', None)
            if url_paste_file is not None:
                url_paste = open(url_paste_file, 'r').read(1024)

                def start_of_url(content):
                    start_of_url_paste = content.lstrip()[0:8].lower()
                    looks_like_url = False
                    for url_prefix in ["http://", "https://", "ftp://", "file://"]:
                        if start_of_url_paste.startswith(url_prefix):
                            looks_like_url = True
                            break

                    return looks_like_url

                if start_of_url(url_paste):
                    url_paste = url_paste.replace('\r', '').split('\n')
                    for line in url_paste:
                        line = line.strip()
                        if line:
                            if not start_of_url(line):
                                continue  # non-url line, ignore

                            if "file://" in line:
                                if not trans.user_is_admin():
                                    raise AdminRequiredException()
                                elif not trans.app.config.allow_path_paste:
                                    raise ConfigDoesNotAllowException()
                                upload_path = line[len("file://"):]
                                dataset_name = os.path.basename(upload_path)
                            else:
                                dataset_name = line

                            if override_name:
                                dataset_name = override_name
                            yield Bunch(type='url', path=line, name=dataset_name)
                else:
                    dataset_name = 'Pasted Entry'  # we need to differentiate between various url pastes here
                    if override_name:
                        dataset_name = override_name
                    yield Bunch(type='file', path=url_paste_file, name=dataset_name)

        def get_one_filename(context):
            data_file = context['file_data']
            url_paste = context['url_paste']
            ftp_files = context['ftp_files']
            name = context.get('NAME', None)
            info = context.get('INFO', None)
            uuid = context.get('uuid', None) or None  # Turn '' to None
<<<<<<< HEAD
=======
            file_type = context.get('file_type', None)
            dbkey = self.get_dbkey(context)
>>>>>>> 2f2acb98
            warnings = []
            to_posix_lines = False
            if context.get('to_posix_lines', None) not in ["None", None, False]:
                to_posix_lines = True
            auto_decompress = False
            if context.get('auto_decompress', None) not in ["None", None, False]:
                auto_decompress = True
            space_to_tab = False
            if context.get('space_to_tab', None) not in ["None", None, False]:
                space_to_tab = True
            file_bunch = get_data_file_filename(data_file, override_name=name, override_info=info)
            if file_bunch.path:
                if url_paste is not None and url_paste.strip():
                    warnings.append("All file contents specified in the paste box were ignored.")
                if ftp_files:
                    warnings.append("All FTP uploaded file selections were ignored.")
            elif url_paste is not None and url_paste.strip():  # we need to use url_paste
                for file_bunch in get_url_paste_urls_or_filename(context, override_name=name, override_info=info):
                    if file_bunch.path:
                        break
                if file_bunch.path and ftp_files is not None:
                    warnings.append("All FTP uploaded file selections were ignored.")
            elif ftp_files is not None and trans.user is not None:  # look for files uploaded via FTP
                user_ftp_dir = trans.user_ftp_dir
<<<<<<< HEAD
=======
                assert not os.path.islink(user_ftp_dir), "User FTP directory cannot be a symbolic link"
>>>>>>> 2f2acb98
                for (dirpath, dirnames, filenames) in os.walk(user_ftp_dir):
                    for filename in filenames:
                        for ftp_filename in ftp_files:
                            if ftp_filename == filename:
                                path = relpath(os.path.join(dirpath, filename), user_ftp_dir)
                                if not os.path.islink(os.path.join(dirpath, filename)):
                                    ftp_data_file = {'local_filename' : os.path.abspath(os.path.join(user_ftp_dir, path)),
                                                     'filename' : os.path.basename(path)}
                                    purge = getattr(trans.app.config, 'ftp_upload_purge', True)
                                    file_bunch = get_data_file_filename(
                                        ftp_data_file,
                                        override_name=name,
                                        override_info=info,
                                        purge=purge,
                                    )
                                    if file_bunch.path:
                                        break
                        if file_bunch.path:
                            break
                    if file_bunch.path:
                        break
            file_bunch.to_posix_lines = to_posix_lines
            file_bunch.auto_decompress = auto_decompress
            file_bunch.space_to_tab = space_to_tab
            file_bunch.uuid = uuid
            if file_type is not None:
                file_bunch.file_type = file_type
            if dbkey is not None:
                file_bunch.dbkey = dbkey
            return file_bunch, warnings

        def get_filenames(context):
            rval = []
            data_file = context['file_data']
            ftp_files = context['ftp_files']
            uuid = context.get('uuid', None) or None  # Turn '' to None
            name = context.get('NAME', None)
            info = context.get('INFO', None)
<<<<<<< HEAD
=======
            file_type = context.get('file_type', None)
            dbkey = self.get_dbkey(context)
>>>>>>> 2f2acb98
            to_posix_lines = False
            if context.get('to_posix_lines', None) not in ["None", None, False]:
                to_posix_lines = True
            auto_decompress = False
            if context.get('auto_decompress', None) not in ["None", None, False]:
                auto_decompress = True
            space_to_tab = False
            if context.get('space_to_tab', None) not in ["None", None, False]:
                space_to_tab = True
            file_bunch = get_data_file_filename(data_file, override_name=name, override_info=info)
            file_bunch.uuid = uuid
            if file_bunch.path:
                file_bunch.to_posix_lines = to_posix_lines
                file_bunch.auto_decompress = auto_decompress
                file_bunch.space_to_tab = space_to_tab
<<<<<<< HEAD
=======
                if file_type is not None:
                    file_bunch.file_type = file_type
                if dbkey is not None:
                    file_bunch.dbkey = dbkey

>>>>>>> 2f2acb98
                rval.append(file_bunch)
            for file_bunch in get_url_paste_urls_or_filename(context, override_name=name, override_info=info):
                if file_bunch.path:
                    file_bunch.uuid = uuid
                    file_bunch.to_posix_lines = to_posix_lines
                    file_bunch.auto_decompress = auto_decompress
                    file_bunch.space_to_tab = space_to_tab
<<<<<<< HEAD
=======
                    if file_type is not None:
                        file_bunch.file_type = file_type
                    if dbkey is not None:
                        file_bunch.dbkey = dbkey

>>>>>>> 2f2acb98
                    rval.append(file_bunch)
            # look for files uploaded via FTP
            valid_files = []
            if ftp_files is not None:
                # Normalize input paths to ensure utf-8 encoding is normal form c.
                # This allows for comparison when the filesystem uses a different encoding than the browser.
                ftp_files = [unicodedata.normalize('NFC', f) for f in ftp_files if isinstance(f, text_type)]
                if trans.user is None:
                    log.warning('Anonymous user passed values in ftp_files: %s' % ftp_files)
                    ftp_files = []
                    # TODO: warning to the user (could happen if session has become invalid)
                else:
                    user_ftp_dir = trans.user_ftp_dir
<<<<<<< HEAD
=======
                    assert not os.path.islink(user_ftp_dir), "User FTP directory cannot be a symbolic link"
>>>>>>> 2f2acb98
                    for (dirpath, dirnames, filenames) in os.walk(user_ftp_dir):
                        for filename in filenames:
                            path = relpath(os.path.join(dirpath, filename), user_ftp_dir)
                            if not os.path.islink(os.path.join(dirpath, filename)):
                                # Normalize filesystem paths
                                if isinstance(path, text_type):
                                    valid_files.append(unicodedata.normalize('NFC', path))
                                else:
                                    valid_files.append(path)

            else:
                ftp_files = []
            for ftp_file in ftp_files:
                if ftp_file not in valid_files:
                    log.warning('User passed an invalid file path in ftp_files: %s' % ftp_file)
                    continue
                    # TODO: warning to the user (could happen if file is already imported)
                ftp_data_file = {'local_filename' : os.path.abspath(os.path.join(user_ftp_dir, ftp_file)),
                                 'filename' : os.path.basename(ftp_file)}
                purge = getattr(trans.app.config, 'ftp_upload_purge', True)
                file_bunch = get_data_file_filename(ftp_data_file, override_name=name, override_info=info, purge=purge)
                if file_bunch.path:
                    file_bunch.to_posix_lines = to_posix_lines
                    file_bunch.auto_decompress = auto_decompress
                    file_bunch.space_to_tab = space_to_tab
<<<<<<< HEAD
                    rval.append(file_bunch)
            return rval
        file_type = self.get_file_type(context)
        d_type = self.get_datatype(trans, context)
        dbkey = context.get('dbkey', None)
        tag_using_filenames = context.get('tag_using_filenames', False)
        writable_files = d_type.writable_files
        writable_files_offset = 0
        groups_incoming = [None for _ in writable_files]
=======
                    if file_type is not None:
                        file_bunch.file_type = file_type
                    if dbkey is not None:
                        file_bunch.dbkey = dbkey
                    rval.append(file_bunch)
            return rval
        file_type = self.get_file_type(context)
        file_count = self.get_file_count(trans, context)
        d_type = self.get_datatype(trans, context)
        dbkey = self.get_dbkey(context)
        tag_using_filenames = context.get('tag_using_filenames', False)
        writable_files = d_type.writable_files
        writable_files_offset = 0
        groups_incoming = [None for _ in range(file_count)]
>>>>>>> 2f2acb98
        for group_incoming in context.get(self.name, []):
            i = int(group_incoming['__index__'])
            groups_incoming[i] = group_incoming
        if d_type.composite_type is not None:
            # handle uploading of composite datatypes
            # Only one Dataset can be created
            dataset = Bunch()
            dataset.type = 'composite'
            dataset.file_type = file_type
            dataset.dbkey = dbkey
            dataset.datatype = d_type
            dataset.warnings = []
            dataset.metadata = {}
            dataset.composite_files = {}
            dataset.uuid = None
            dataset.tag_using_filenames = None
            # load metadata
            files_metadata = context.get(self.metadata_ref, {})
            metadata_name_substition_default_dict = dict((composite_file.substitute_name_with_metadata, d_type.metadata_spec[composite_file.substitute_name_with_metadata].default) for composite_file in d_type.composite_files.values() if composite_file.substitute_name_with_metadata)
            for meta_name, meta_spec in d_type.metadata_spec.items():
                if meta_spec.set_in_upload:
                    if meta_name in files_metadata:
                        meta_value = files_metadata[meta_name]
                        if meta_name in metadata_name_substition_default_dict:
                            meta_value = sanitize_for_filename(meta_value, default=metadata_name_substition_default_dict[meta_name])
                        dataset.metadata[meta_name] = meta_value
            dataset.precreated_name = dataset.name = self.get_composite_dataset_name(context)
            if dataset.datatype.composite_type == 'auto_primary_file':
                # replace sniff here with just creating an empty file
                temp_name, is_multi_byte = sniff.stream_to_file(StringIO(d_type.generate_primary_file(dataset)), prefix='upload_auto_primary_file')
                dataset.primary_file = temp_name
                dataset.to_posix_lines = True
                dataset.auto_decompress = True
                dataset.space_to_tab = False
            else:
                file_bunch, warnings = get_one_filename(groups_incoming[0])
                writable_files_offset = 1
                dataset.primary_file = file_bunch.path
                dataset.to_posix_lines = file_bunch.to_posix_lines
                dataset.auto_decompress = file_bunch.auto_decompress
                dataset.space_to_tab = file_bunch.space_to_tab
<<<<<<< HEAD
=======
                if file_bunch.file_type:
                    dataset.file_type = file_type
                if file_bunch.dbkey:
                    dataset.dbkey = dbkey
>>>>>>> 2f2acb98
                dataset.warnings.extend(warnings)
            if dataset.primary_file is None:  # remove this before finish, this should create an empty dataset
                raise Exception('No primary dataset file was available for composite upload')
            keys = [value.name for value in writable_files.values()]
            for i, group_incoming in enumerate(groups_incoming[writable_files_offset :]):
                key = keys[i + writable_files_offset]
                if group_incoming is None and not writable_files[list(writable_files.keys())[keys.index(key)]].optional:
                    dataset.warnings.append("A required composite file (%s) was not specified." % (key))
                    dataset.composite_files[key] = None
                else:
                    file_bunch, warnings = get_one_filename(group_incoming)
                    dataset.warnings.extend(warnings)
                    if file_bunch.path:
                        dataset.composite_files[key] = file_bunch.__dict__
                    else:
                        dataset.composite_files[key] = None
                        if not writable_files[list(writable_files.keys())[keys.index(key)]].optional:
                            dataset.warnings.append("A required composite file (%s) was not specified." % (key))
            return [dataset]
        else:
<<<<<<< HEAD
            datasets = get_filenames(context[self.name][0])
            rval = []
            for dataset in datasets:
                dataset.file_type = file_type
                dataset.datatype = d_type
                dataset.ext = self.get_datatype_ext(trans, context)
                dataset.dbkey = dbkey
                dataset.tag_using_filenames = tag_using_filenames
                rval.append(dataset)
=======
            rval = []
            for i, file_contexts in enumerate(context[self.name]):
                datasets = get_filenames(file_contexts)
                for dataset in datasets:
                    override_file_type = self.get_file_type(context[self.name][i], parent_context=context)
                    d_type = self.get_datatype(trans, context[self.name][i], parent_context=context)
                    dataset.file_type = override_file_type
                    dataset.datatype = d_type
                    dataset.ext = self.get_datatype_ext(trans, context[self.name][i], parent_context=context)
                    dataset.dbkey = self.get_dbkey(context[self.name][i], parent_context=context)
                    dataset.tag_using_filenames = tag_using_filenames
                    rval.append(dataset)
>>>>>>> 2f2acb98
            return rval


class Conditional(Group):
    type = "conditional"

    def __init__(self):
        Group.__init__(self)
        self.test_param = None
        self.cases = []
        self.value_ref = None
        self.value_ref_in_group = True  # When our test_param is not part of the conditional Group, this is False

    @property
    def label(self):
        return "Conditional (%s)" % self.name

    def get_current_case(self, value):
        # Convert value to user representation
        str_value = self.test_param.to_param_dict_string(value)
        # Find the matching case
        for index, case in enumerate(self.cases):
            if str_value == case.value:
                return index
        raise ValueError("No case matched value:", self.name, str_value)

    def value_to_basic(self, value, app):
        rval = dict()
        rval[self.test_param.name] = self.test_param.value_to_basic(value[self.test_param.name], app)
        current_case = rval['__current_case__'] = self.get_current_case(value[self.test_param.name])
        for input in self.cases[current_case].inputs.values():
            if input.name in value:  # parameter might be absent in unverified workflow
                rval[input.name] = input.value_to_basic(value[input.name], app)
        return rval

    def value_from_basic(self, value, app, ignore_errors=False):
        rval = dict()
        try:
            rval[self.test_param.name] = self.test_param.value_from_basic(value.get(self.test_param.name), app, ignore_errors)
            current_case = rval['__current_case__'] = self.get_current_case(rval[self.test_param.name])
            # Inputs associated with current case
            for input in self.cases[current_case].inputs.values():
                # If we do not have a value, and are ignoring errors, we simply
                # do nothing. There will be no value for the parameter in the
                # conditional's values dictionary.
                if not ignore_errors or input.name in value:
                    rval[input.name] = input.value_from_basic(value[input.name], app, ignore_errors)
        except Exception as e:
            if not ignore_errors:
                raise e
        return rval

    def get_initial_value(self, trans, context):
        # State for a conditional is a plain dictionary.
        rval = {}
        # Get the default value for the 'test element' and use it
        # to determine the current case
        test_value = self.test_param.get_initial_value(trans, context)
        current_case = self.get_current_case(test_value)
        # Store the current case in a special value
        rval['__current_case__'] = current_case
        # Store the value of the test element
        rval[self.test_param.name] = test_value
        # Fill in state for selected case
        child_context = ExpressionContext(rval, context)
        for child_input in self.cases[current_case].inputs.values():
            rval[child_input.name] = child_input.get_initial_value(trans, child_context)
        return rval

    def to_dict(self, trans):
        cond_dict = super(Conditional, self).to_dict(trans)

        def nested_to_dict(input):
            return input.to_dict(trans)

        cond_dict["cases"] = list(map(nested_to_dict, self.cases))
        cond_dict["test_param"] = nested_to_dict(self.test_param)
        return cond_dict


class ConditionalWhen(object, Dictifiable):
<<<<<<< HEAD
    dict_collection_visible_keys = ('value', )
=======
    dict_collection_visible_keys = ['value']
>>>>>>> 2f2acb98

    def __init__(self):
        self.value = None
        self.inputs = None

    def to_dict(self, trans):
        when_dict = super(ConditionalWhen, self).to_dict()

        def input_to_dict(input):
            return input.to_dict(trans)

        when_dict["inputs"] = list(map(input_to_dict, self.inputs.values()))
        return when_dict<|MERGE_RESOLUTION|>--- conflicted
+++ resolved
@@ -29,11 +29,7 @@
 
 class Group(object, Dictifiable):
 
-<<<<<<< HEAD
-    dict_collection_visible_keys = ('name', 'type')
-=======
     dict_collection_visible_keys = ['name', 'type']
->>>>>>> 2f2acb98
 
     def __init__(self):
         self.name = None
@@ -69,11 +65,7 @@
 
 class Repeat(Group):
 
-<<<<<<< HEAD
-    dict_collection_visible_keys = ('name', 'type', 'title', 'help', 'default', 'min', 'max')
-=======
     dict_collection_visible_keys = ['name', 'type', 'title', 'help', 'default', 'min', 'max']
->>>>>>> 2f2acb98
     type = "repeat"
 
     def __init__(self):
@@ -148,11 +140,7 @@
 
 class Section(Group):
 
-<<<<<<< HEAD
-    dict_collection_visible_keys = ('name', 'type', 'title', 'help', 'expanded')
-=======
     dict_collection_visible_keys = ['name', 'type', 'title', 'help', 'expanded']
->>>>>>> 2f2acb98
     type = "section"
 
     def __init__(self):
@@ -231,13 +219,6 @@
         fd = context.get('files_metadata|base_name', 'Galaxy_Composite_file')
         return fd
 
-<<<<<<< HEAD
-    def get_file_type(self, context):
-        return context.get(self.file_type_name, self.default_file_type)
-
-    def get_datatype_ext(self, trans, context):
-        ext = self.get_file_type(context)
-=======
     def get_file_type(self, context, parent_context=None):
         file_type = context.get(self.file_type_name, None)
         if file_type == "":
@@ -256,18 +237,12 @@
 
     def get_datatype_ext(self, trans, context, parent_context=None):
         ext = self.get_file_type(context, parent_context=parent_context)
->>>>>>> 2f2acb98
         if ext in self.file_type_to_ext:
             ext = self.file_type_to_ext[ext]  # when using autodetect, we will use composite info from 'text', i.e. only the main file
         return ext
 
-<<<<<<< HEAD
-    def get_datatype(self, trans, context):
-        ext = self.get_datatype_ext(trans, context)
-=======
     def get_datatype(self, trans, context, parent_context=None):
         ext = self.get_datatype_ext(trans, context, parent_context=parent_context)
->>>>>>> 2f2acb98
         return trans.app.datatypes_registry.get_datatype_by_extension(ext)
 
     @property
@@ -319,12 +294,6 @@
             rval.append(rval_dict)
         return rval
 
-<<<<<<< HEAD
-    def get_initial_value(self, trans, context):
-        d_type = self.get_datatype(trans, context)
-        rval = []
-        for i, (composite_name, composite_file) in enumerate(d_type.writable_files.items()):
-=======
     def get_file_count(self, trans, context):
         file_count = context.get("file_count", "auto")
         return len(self.get_datatype(trans, context).writable_files) if file_count == "auto" else int(file_count)
@@ -333,7 +302,6 @@
         file_count = self.get_file_count(trans, context)
         rval = []
         for i in range(file_count):
->>>>>>> 2f2acb98
             rval_dict = {}
             rval_dict['__index__'] = i  # create __index__
             for input in self.inputs.values():
@@ -407,11 +375,8 @@
             name = context.get('NAME', None)
             info = context.get('INFO', None)
             uuid = context.get('uuid', None) or None  # Turn '' to None
-<<<<<<< HEAD
-=======
             file_type = context.get('file_type', None)
             dbkey = self.get_dbkey(context)
->>>>>>> 2f2acb98
             warnings = []
             to_posix_lines = False
             if context.get('to_posix_lines', None) not in ["None", None, False]:
@@ -436,10 +401,7 @@
                     warnings.append("All FTP uploaded file selections were ignored.")
             elif ftp_files is not None and trans.user is not None:  # look for files uploaded via FTP
                 user_ftp_dir = trans.user_ftp_dir
-<<<<<<< HEAD
-=======
                 assert not os.path.islink(user_ftp_dir), "User FTP directory cannot be a symbolic link"
->>>>>>> 2f2acb98
                 for (dirpath, dirnames, filenames) in os.walk(user_ftp_dir):
                     for filename in filenames:
                         for ftp_filename in ftp_files:
@@ -478,11 +440,8 @@
             uuid = context.get('uuid', None) or None  # Turn '' to None
             name = context.get('NAME', None)
             info = context.get('INFO', None)
-<<<<<<< HEAD
-=======
             file_type = context.get('file_type', None)
             dbkey = self.get_dbkey(context)
->>>>>>> 2f2acb98
             to_posix_lines = False
             if context.get('to_posix_lines', None) not in ["None", None, False]:
                 to_posix_lines = True
@@ -498,14 +457,11 @@
                 file_bunch.to_posix_lines = to_posix_lines
                 file_bunch.auto_decompress = auto_decompress
                 file_bunch.space_to_tab = space_to_tab
-<<<<<<< HEAD
-=======
                 if file_type is not None:
                     file_bunch.file_type = file_type
                 if dbkey is not None:
                     file_bunch.dbkey = dbkey
 
->>>>>>> 2f2acb98
                 rval.append(file_bunch)
             for file_bunch in get_url_paste_urls_or_filename(context, override_name=name, override_info=info):
                 if file_bunch.path:
@@ -513,14 +469,11 @@
                     file_bunch.to_posix_lines = to_posix_lines
                     file_bunch.auto_decompress = auto_decompress
                     file_bunch.space_to_tab = space_to_tab
-<<<<<<< HEAD
-=======
                     if file_type is not None:
                         file_bunch.file_type = file_type
                     if dbkey is not None:
                         file_bunch.dbkey = dbkey
 
->>>>>>> 2f2acb98
                     rval.append(file_bunch)
             # look for files uploaded via FTP
             valid_files = []
@@ -534,10 +487,7 @@
                     # TODO: warning to the user (could happen if session has become invalid)
                 else:
                     user_ftp_dir = trans.user_ftp_dir
-<<<<<<< HEAD
-=======
                     assert not os.path.islink(user_ftp_dir), "User FTP directory cannot be a symbolic link"
->>>>>>> 2f2acb98
                     for (dirpath, dirnames, filenames) in os.walk(user_ftp_dir):
                         for filename in filenames:
                             path = relpath(os.path.join(dirpath, filename), user_ftp_dir)
@@ -563,17 +513,6 @@
                     file_bunch.to_posix_lines = to_posix_lines
                     file_bunch.auto_decompress = auto_decompress
                     file_bunch.space_to_tab = space_to_tab
-<<<<<<< HEAD
-                    rval.append(file_bunch)
-            return rval
-        file_type = self.get_file_type(context)
-        d_type = self.get_datatype(trans, context)
-        dbkey = context.get('dbkey', None)
-        tag_using_filenames = context.get('tag_using_filenames', False)
-        writable_files = d_type.writable_files
-        writable_files_offset = 0
-        groups_incoming = [None for _ in writable_files]
-=======
                     if file_type is not None:
                         file_bunch.file_type = file_type
                     if dbkey is not None:
@@ -588,7 +527,6 @@
         writable_files = d_type.writable_files
         writable_files_offset = 0
         groups_incoming = [None for _ in range(file_count)]
->>>>>>> 2f2acb98
         for group_incoming in context.get(self.name, []):
             i = int(group_incoming['__index__'])
             groups_incoming[i] = group_incoming
@@ -630,13 +568,10 @@
                 dataset.to_posix_lines = file_bunch.to_posix_lines
                 dataset.auto_decompress = file_bunch.auto_decompress
                 dataset.space_to_tab = file_bunch.space_to_tab
-<<<<<<< HEAD
-=======
                 if file_bunch.file_type:
                     dataset.file_type = file_type
                 if file_bunch.dbkey:
                     dataset.dbkey = dbkey
->>>>>>> 2f2acb98
                 dataset.warnings.extend(warnings)
             if dataset.primary_file is None:  # remove this before finish, this should create an empty dataset
                 raise Exception('No primary dataset file was available for composite upload')
@@ -657,17 +592,6 @@
                             dataset.warnings.append("A required composite file (%s) was not specified." % (key))
             return [dataset]
         else:
-<<<<<<< HEAD
-            datasets = get_filenames(context[self.name][0])
-            rval = []
-            for dataset in datasets:
-                dataset.file_type = file_type
-                dataset.datatype = d_type
-                dataset.ext = self.get_datatype_ext(trans, context)
-                dataset.dbkey = dbkey
-                dataset.tag_using_filenames = tag_using_filenames
-                rval.append(dataset)
-=======
             rval = []
             for i, file_contexts in enumerate(context[self.name]):
                 datasets = get_filenames(file_contexts)
@@ -680,7 +604,6 @@
                     dataset.dbkey = self.get_dbkey(context[self.name][i], parent_context=context)
                     dataset.tag_using_filenames = tag_using_filenames
                     rval.append(dataset)
->>>>>>> 2f2acb98
             return rval
 
 
@@ -762,11 +685,7 @@
 
 
 class ConditionalWhen(object, Dictifiable):
-<<<<<<< HEAD
-    dict_collection_visible_keys = ('value', )
-=======
     dict_collection_visible_keys = ['value']
->>>>>>> 2f2acb98
 
     def __init__(self):
         self.value = None
