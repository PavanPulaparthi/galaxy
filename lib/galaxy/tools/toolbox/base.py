import errno
import logging
import os
import string
import time
from collections import namedtuple
from errno import ENOENT
from xml.etree.ElementTree import ParseError

from markupsafe import escape
from six import iteritems
from six.moves.urllib.parse import urlparse

from galaxy.exceptions import MessageException, ObjectNotFound
from galaxy.tool_util.deps import build_dependency_manager
from galaxy.tools.loader_directory import looks_like_a_tool
from galaxy.util import (
    ExecutionTimer,
    listify,
    parse_xml,
    string_as_bool,
    unicodify,
)
from galaxy.util.bunch import Bunch
from galaxy.util.dictifiable import Dictifiable
from galaxy.util.odict import odict
from .filters import FilterFactory
from .integrated_panel import ManagesIntegratedToolPanelMixin
from .lineages import LineageMap
from .panel import (
    panel_item_types,
    ToolPanelElements,
    ToolSection,
    ToolSectionLabel
)
from .parser import ensure_tool_conf_item, get_toolbox_parser
from .tags import tool_tag_manager

log = logging.getLogger(__name__)

<<<<<<< HEAD
SHED_TOOL_CONF_XML = """<?xml version="1.0"?>
<toolbox tool_path="{shed_tools_dir}">
</toolbox>
"""
=======
# A fake ToolShedRepository constructed from a shed tool conf
ToolConfRepository = namedtuple(
    'ToolConfRepository',
    (
        'tool_shed', 'name', 'owner', 'installed_changeset_revision', 'changeset_revision',
        'tool_dependencies_installed_or_in_error',
    )
)
>>>>>>> 0f796740


class AbstractToolBox(Dictifiable, ManagesIntegratedToolPanelMixin):
    """
    Abstract container for managing a ToolPanel - containing tools and
    workflows optionally in labelled sections.
    """

    def __init__(self, config_filenames, tool_root_dir, app):
        """
        Create a toolbox from the config files named by `config_filenames`, using
        `tool_root_dir` as the base directory for finding individual tool config files.
        """
        # The _dynamic_tool_confs list contains dictionaries storing
        # information about the tools defined in each shed-related
        # shed_tool_conf.xml file.
        self._dynamic_tool_confs = []
        self._tools_by_id = {}
        self._tools_by_uuid = {}
        self._integrated_section_by_tool = {}
        # Tool lineages can contain chains of related tools with different ids
        # so each will be present once in the above dictionary. The following
        # dictionary can instead hold multiple tools with different versions.
        self._tool_versions_by_id = {}
        self._workflows_by_id = {}
        # Cache for tool's to_dict calls specific to toolbox. Invalidates on toolbox reload.
        self._tool_to_dict_cache = {}
        self._tool_to_dict_cache_admin = {}
        # In-memory dictionary that defines the layout of the tool panel.
        self._tool_panel = ToolPanelElements()
        self._index = 0
        self.data_manager_tools = odict()
        self._lineage_map = LineageMap(app)
        # Sets self._integrated_tool_panel and self._integrated_tool_panel_config_has_contents
        self._init_integrated_tool_panel(app.config)
        # The following refers to the tool_path config setting for backward compatibility.  The shed-related
        # (e.g., shed_tool_conf.xml) files include the tool_path attribute within the <toolbox> tag.
        self._tool_root_dir = tool_root_dir
        self.app = app
        if hasattr(self.app, 'watchers'):
            self._tool_watcher = self.app.watchers.tool_watcher
            self._tool_config_watcher = self.app.watchers.tool_config_watcher
        else:
            # Toolbox is loaded but not used during toolshed tests
            self._tool_watcher = None
            self._tool_config_watcher = None
        self._filter_factory = FilterFactory(self)
        self._tool_tag_manager = tool_tag_manager(app)
        self._init_tools_from_configs(config_filenames)
        if self.app.name == 'galaxy' and self._integrated_tool_panel_config_has_contents:
            # Load self._tool_panel based on the order in self._integrated_tool_panel.
            self._load_tool_panel()
        self._save_integrated_tool_panel()

    def create_tool(self, config_file, tool_shed_repository=None, guid=None, **kwds):
        raise NotImplementedError()

    def create_dynamic_tool(self, dynamic_tool):
        raise NotImplementedError()

    def _init_tools_from_configs(self, config_filenames):
        """ Read through all tool config files and initialize tools in each
        with init_tools_from_config below.
        """
        execution_timer = ExecutionTimer()
        self._tool_tag_manager.reset_tags()
        config_filenames = listify(config_filenames)
        for config_filename in config_filenames:
            if os.path.isdir(config_filename):
                directory_contents = sorted(os.listdir(config_filename))
                directory_config_files = [config_file for config_file in directory_contents if config_file.endswith(".xml")]
                config_filenames.remove(config_filename)
                config_filenames.extend(directory_config_files)
        for config_filename in config_filenames:
            try:
                self._init_tools_from_config(config_filename)
            except ParseError:
                # Occasionally we experience "Missing required parameter 'shed_tool_conf'."
                # This happens if parsing the shed_tool_conf fails, so we just sleep a second and try again.
                # TODO: figure out why this fails occasionally (try installing hundreds of tools in batch ...).
                time.sleep(1)
                try:
                    self._init_tools_from_config(config_filename)
                except Exception:
                    raise
            except Exception:
                log.exception("Error loading tools defined in config %s", config_filename)
        log.debug("Reading tools from config files finished %s", execution_timer)

    def _init_tools_from_config(self, config_filename):
        """
        Read the configuration file and load each tool.  The following tags are currently supported:

        .. raw:: xml

            <toolbox>
                <tool file="data_source/upload.xml"/>                 # tools outside sections
                <label text="Basic Tools" id="basic_tools" />         # labels outside sections
                <workflow id="529fd61ab1c6cc36" />                    # workflows outside sections
                <section name="Get Data" id="getext">                 # sections
                    <tool file="data_source/biomart.xml" />           # tools inside sections
                    <label text="In Section" id="in_section" />       # labels inside sections
                    <workflow id="adb5f5c93f827949" />                # workflows inside sections
                    <tool file="data_source/foo.xml" labels="beta" /> # label for a single tool
                </section>
            </toolbox>

        """
        log.info("Parsing the tool configuration %s" % config_filename)
        try:
            tool_conf_source = get_toolbox_parser(config_filename)
        except (OSError, IOError) as exc:
            for opt in ('shed_tool_conf', 'migrated_tools_config'):
                if (config_filename == getattr(self.app.config, opt) and not
                        getattr(self.app.config, opt + '_set') and
                        exc.errno == errno.ENOENT):
                    log.debug("Skipping loading missing default config file: %s", config_filename)
                    stcd = dict(config_filename=config_filename,
                                tool_path=self.app.config.shed_tools_dir,
                                config_elems=[],
                                create=SHED_TOOL_CONF_XML.format(shed_tools_dir=self.app.config.shed_tools_dir))
                    self._dynamic_tool_confs.append(stcd)
                    return
            raise
        tool_path = tool_conf_source.parse_tool_path()
        parsing_shed_tool_conf = tool_conf_source.is_shed_tool_conf()
        if parsing_shed_tool_conf:
            # Keep an in-memory list of xml elements to enable persistence of the changing tool config.
            config_elems = []
        tool_path = self.__resolve_tool_path(tool_path, config_filename)
        # Only load the panel_dict under certain conditions.
        load_panel_dict = not self._integrated_tool_panel_config_has_contents
        for item in tool_conf_source.parse_items():
            index = self._index
            self._index += 1
            if parsing_shed_tool_conf:
                config_elems.append(item.elem)
            self.load_item(
                item,
                tool_path=tool_path,
                load_panel_dict=load_panel_dict,
                guid=item.get('guid'),
                index=index,
                internal=True
            )

        if parsing_shed_tool_conf:
            shed_tool_conf_dict = dict(config_filename=config_filename,
                                       tool_path=tool_path,
                                       config_elems=config_elems)
            self._dynamic_tool_confs.append(shed_tool_conf_dict)

    def _get_tool_by_uuid(self, tool_uuid):
        if tool_uuid in self._tools_by_uuid:
            return self._tools_by_uuid[tool_uuid]

        dynamic_tool = self.app.dynamic_tool_manager.get_tool_by_uuid(tool_uuid)
        if dynamic_tool:
            return self.load_dynamic_tool(dynamic_tool)

        return None

    def load_dynamic_tool(self, dynamic_tool):
        if not dynamic_tool.active:
            return None

        tool = self.create_dynamic_tool(dynamic_tool)
        self.register_tool(tool)
        self._tools_by_uuid[dynamic_tool.uuid] = tool
        return tool

    def load_item(self, item, tool_path, panel_dict=None, integrated_panel_dict=None, load_panel_dict=True, guid=None, index=None, internal=False):
        with self.app._toolbox_lock:
            item = ensure_tool_conf_item(item)
            item_type = item.type
            if item_type not in ['tool', 'section'] and not internal:
                # External calls from tool shed code cannot load labels or tool
                # directories.
                return

            if panel_dict is None:
                panel_dict = self._tool_panel
            if integrated_panel_dict is None:
                integrated_panel_dict = self._integrated_tool_panel
            if item_type == 'tool':
                self._load_tool_tag_set(item, panel_dict=panel_dict, integrated_panel_dict=integrated_panel_dict, tool_path=tool_path, load_panel_dict=load_panel_dict, guid=guid, index=index, internal=internal)
            elif item_type == 'workflow':
                self._load_workflow_tag_set(item, panel_dict=panel_dict, integrated_panel_dict=integrated_panel_dict, load_panel_dict=load_panel_dict, index=index)
            elif item_type == 'section':
                self._load_section_tag_set(item, tool_path=tool_path, load_panel_dict=load_panel_dict, index=index, internal=internal)
            elif item_type == 'label':
                self._load_label_tag_set(item, panel_dict=panel_dict, integrated_panel_dict=integrated_panel_dict, load_panel_dict=load_panel_dict, index=index)
            elif item_type == 'tool_dir':
                self._load_tooldir_tag_set(item, panel_dict, tool_path, integrated_panel_dict, load_panel_dict=load_panel_dict)

    def get_shed_config_dict_by_filename(self, filename, default=None):
        for shed_config_dict in self._dynamic_tool_confs:
            if shed_config_dict['config_filename'] == filename:
                return shed_config_dict
        return default

    def update_shed_config(self, shed_conf):
        """  Update the in-memory descriptions of tools and write out the changes
             to integrated tool panel unless we are just deactivating a tool (since
             that doesn't affect that file).
        """
        for index, my_shed_tool_conf in enumerate(self._dynamic_tool_confs):
            if shed_conf['config_filename'] == my_shed_tool_conf['config_filename']:
                self._dynamic_tool_confs[index] = shed_conf
        self._save_integrated_tool_panel()

    def get_section(self, section_id, new_label=None, create_if_needed=False):
        tool_panel_section_key = str(section_id)
        if tool_panel_section_key in self._tool_panel:
            # Appending a tool to an existing section in toolbox._tool_panel
            tool_section = self._tool_panel[tool_panel_section_key]
            log.debug("Appending to tool panel section: %s" % str(tool_section.name))
        elif new_label and self._tool_panel.get_label(new_label):
            tool_section = self._tool_panel.get_label(new_label)
            tool_panel_section_key = tool_section.id
        elif create_if_needed:
            # Appending a new section to toolbox._tool_panel
            if new_label is None:
                # This might add an ugly section label to the tool panel, but, oh well...
                new_label = section_id
            section_dict = {
                'name': new_label,
                'id': section_id,
                'version': '',
            }
            self.create_section(section_dict)
            tool_section = self._tool_panel[tool_panel_section_key]
            self._save_integrated_tool_panel()
        else:
            tool_section = None
        return tool_panel_section_key, tool_section

    def create_section(self, section_dict):
        tool_section = ToolSection(section_dict)
        self._tool_panel.append_section(tool_section.id, tool_section)
        log.debug("Loading new tool panel section: %s" % str(tool_section.name))
        return tool_section

    def get_integrated_section_for_tool(self, tool):
        tool_id = tool.id

        if tool_id in self._integrated_section_by_tool:
            return self._integrated_section_by_tool[tool_id]

        return None, None

    def __resolve_tool_path(self, tool_path, config_filename):
        if not tool_path:
            # Default to backward compatible config setting.
            tool_path = self._tool_root_dir
        else:
            # Allow use of __tool_conf_dir__ in toolbox config files.
            tool_conf_dir = os.path.dirname(config_filename)
            tool_path_vars = {"tool_conf_dir": tool_conf_dir}
            tool_path = string.Template(tool_path).safe_substitute(tool_path_vars)
        return tool_path

    def __add_tool_to_tool_panel(self, tool, panel_component, section=False):
        # See if a version of this tool is already loaded into the tool panel.
        # The value of panel_component will be a ToolSection (if the value of
        # section=True) or self._tool_panel (if section=False).
        if tool.hidden:
            log.debug("Skipping tool panel addition of hidden tool: %s, version: %s", tool.id, tool.version)
            return
        tool_id = str(tool.id)
        tool = self._tools_by_id[tool_id]
        log_msg = ""
        if section:
            panel_dict = panel_component.elems
        else:
            panel_dict = panel_component

        related_tool = self._lineage_in_panel(panel_dict, tool=tool)
        if related_tool:
            if self._newer_tool(tool, related_tool):
                panel_dict.replace_tool(
                    previous_tool_id=related_tool.id,
                    new_tool_id=tool_id,
                    tool=tool,
                )
                log_msg = "Loaded tool id: %s, version: %s into tool panel." % (tool.id, tool.version)
        else:
            inserted = False
            index = self._integrated_tool_panel.index_of_tool_id(tool_id)
            if index:
                panel_dict.insert_tool(index, tool)
                inserted = True
            if not inserted:
                # Check the tool's installed versions.
                if tool.lineage is not None:
                    versions = tool.lineage.get_versions()
                    for tool_lineage_version in versions:
                        lineage_id = tool_lineage_version.id
                        index = self._integrated_tool_panel.index_of_tool_id(lineage_id)
                        if index:
                            panel_dict.insert_tool(index, tool)
                            inserted = True
                else:
                    log.warning("Could not find lineage for tool '%s'", tool.id)
                if not inserted:
                    if (
                        tool.guid is None or
                        tool.tool_shed is None or
                        tool.repository_name is None or
                        tool.repository_owner is None or
                        tool.installed_changeset_revision is None
                    ):
                        # We have a tool that was not installed from the Tool
                        # Shed, but is also not yet defined in
                        # integrated_tool_panel.xml, so append it to the tool
                        # panel.
                        panel_dict.append_tool(tool)
                        log_msg = "Loaded tool id: %s, version: %s into tool panel.." % (tool.id, tool.version)
                    else:
                        # We are in the process of installing the tool or we are reloading the whole toolbox.
                        tool_lineage = self._lineage_map.get(tool_id)
                        already_loaded = self._lineage_in_panel(panel_dict, tool_lineage=tool_lineage) is not None
                        if not already_loaded:
                            # If the tool is not defined in integrated_tool_panel.xml, append it to the tool panel.
                            panel_dict.append_tool(tool)
                            log_msg = "Loaded tool id: %s, version: %s into tool panel...." % (tool.id, tool.version)
        if log_msg and (not hasattr(self.app, 'tool_cache') or tool_id in self.app.tool_cache._new_tool_ids):
            log.debug(log_msg)

    def _load_tool_panel(self):
        execution_timer = ExecutionTimer()
        for key, item_type, val in self._integrated_tool_panel.panel_items_iter():
            if item_type == panel_item_types.TOOL:
                tool_id = key.replace('tool_', '', 1)
                if tool_id in self._tools_by_id:
                    self.__add_tool_to_tool_panel(val, self._tool_panel, section=False)
                    self._integrated_section_by_tool[tool_id] = '', ''
            elif item_type == panel_item_types.WORKFLOW:
                workflow_id = key.replace('workflow_', '', 1)
                if workflow_id in self._workflows_by_id:
                    workflow = self._workflows_by_id[workflow_id]
                    self._tool_panel[key] = workflow
                    log.debug("Loaded workflow: %s %s" % (workflow_id, workflow.name))
            elif item_type == panel_item_types.LABEL:
                self._tool_panel[key] = val
            elif item_type == panel_item_types.SECTION:
                section_dict = {
                    'id': val.id or '',
                    'name': val.name or '',
                    'version': val.version or '',
                }
                section = ToolSection(section_dict)
                log.debug("Loading section: %s" % section_dict.get('name'))
                for section_key, section_item_type, section_val in val.panel_items_iter():
                    if section_item_type == panel_item_types.TOOL:
                        tool_id = section_key.replace('tool_', '', 1)
                        if tool_id in self._tools_by_id:
                            self.__add_tool_to_tool_panel(section_val, section, section=True)
                            self._integrated_section_by_tool[tool_id] = key, val.name
                    elif section_item_type == panel_item_types.WORKFLOW:
                        workflow_id = section_key.replace('workflow_', '', 1)
                        if workflow_id in self._workflows_by_id:
                            workflow = self._workflows_by_id[workflow_id]
                            section.elems[section_key] = workflow
                            log.debug("Loaded workflow: %s %s" % (workflow_id, workflow.name))
                    elif section_item_type == panel_item_types.LABEL:
                        if section_val:
                            section.elems[section_key] = section_val
                            log.debug("Loaded label: %s" % (section_val.text))
                self._tool_panel[key] = section
        log.debug("Loading tool panel finished %s", execution_timer)

    def _load_integrated_tool_panel_keys(self):
        """
        Load the integrated tool panel keys, setting values for tools and
        workflows to None.  The values will be reset when the various tool
        panel config files are parsed, at which time the tools and workflows
        are loaded.
        """
        tree = parse_xml(self._integrated_tool_panel_config)
        root = tree.getroot()
        for elem in root:
            key = elem.get('id')
            if elem.tag == 'tool':
                self._integrated_tool_panel.stub_tool(key)
            elif elem.tag == 'workflow':
                self._integrated_tool_panel.stub_workflow(key)
            elif elem.tag == 'section':
                section = ToolSection(elem)
                for section_elem in elem:
                    section_id = section_elem.get('id')
                    if section_elem.tag == 'tool':
                        section.elems.stub_tool(section_id)
                    elif section_elem.tag == 'workflow':
                        section.elems.stub_workflow(section_id)
                    elif section_elem.tag == 'label':
                        section.elems.stub_label(section_id)
                self._integrated_tool_panel.append_section(key, section)
            elif elem.tag == 'label':
                self._integrated_tool_panel.stub_label(key)

    def get_tool(self, tool_id, tool_version=None, get_all_versions=False, exact=False, tool_uuid=None):
        """Attempt to locate a tool in the tool box. Note that `exact` only refers to the `tool_id`, not the `tool_version`."""
        if tool_version:
            tool_version = str(tool_version)

        if get_all_versions and exact:
            raise AssertionError("Cannot specify get_tool with both get_all_versions and exact as True")

        if tool_id is None:
            if tool_uuid is not None:
                tool_from_uuid = self._get_tool_by_uuid(tool_uuid)
                if tool_from_uuid is None:
                    raise ObjectNotFound("Failed to find a tool with uuid [%s]" % tool_uuid)
                tool_id = tool_from_uuid.id
            if tool_id is None:
                raise AssertionError("get_tool called with tool_id as None")

        if "/repos/" in tool_id:  # test if tool came from a toolshed
            tool_id_without_tool_shed = tool_id.split("/repos/")[1]
            available_tool_sheds = [urlparse(_) for _ in self.app.tool_shed_registry.tool_sheds.values()]
            available_tool_sheds = [url.geturl().replace(url.scheme + "://", '', 1) for url in available_tool_sheds]
            tool_ids = [tool_shed + "repos/" + tool_id_without_tool_shed for tool_shed in available_tool_sheds]
            if tool_id in tool_ids:  # move original tool_id to the top of tool_ids
                tool_ids.remove(tool_id)
            tool_ids.insert(0, tool_id)
        else:
            tool_ids = [tool_id]
        for tool_id in tool_ids:
            if tool_id in self._tools_by_id and not get_all_versions:
                # tool_id exactly matches an available tool by id (which is 'old' tool_id or guid)
                if not tool_version:
                    return self._tools_by_id[tool_id]
                elif tool_version in self._tool_versions_by_id[tool_id]:
                    return self._tool_versions_by_id[tool_id][tool_version]
            elif exact:
                # We're looking for an exact match, so we skip lineage and
                # versionless mapping, though we may want to check duplicate
                # toolsheds
                continue
            # exact tool id match not found, or all versions requested, search for other options, e.g. migrated tools or different versions
            rval = []
            tool_lineage = self._lineage_map.get(tool_id)
            if tool_lineage:
                lineage_tool_versions = tool_lineage.get_versions()
                for lineage_tool_version in lineage_tool_versions:
                    lineage_tool = self._tool_from_lineage_version(lineage_tool_version)
                    if lineage_tool:
                        rval.append(lineage_tool)
            if not rval:
                # still no tool, do a deeper search and try to match by old ids
                for tool in self._tools_by_id.values():
                    if tool.old_id == tool_id:
                        rval.append(tool)
                # if we don't have a lineage_map for this tool we need to sort by version,
                # so that the last tool in rval is the newest tool.
                rval.sort(key=lambda t: t.version)
            if rval:
                if get_all_versions:
                    return rval
                else:
                    if tool_version:
                        # return first tool with matching version
                        for tool in rval:
                            if tool.version == tool_version:
                                return tool
                    # No tool matches by version, simply return the newest matching tool
                    return rval[-1]
            # We now likely have a Toolshed guid passed in, but no supporting database entries
            # If the tool exists by exact id and is loaded then provide exact match within a list
            if tool_id in self._tools_by_id:
                if get_all_versions:
                    return [self._tools_by_id[tool_id]]
                else:
                    return self._tools_by_id[tool_id]
        return None

    def has_tool(self, tool_id, tool_version=None, exact=False):
        return self.get_tool(tool_id, tool_version=tool_version, exact=exact) is not None

    def is_missing_shed_tool(self, tool_id):
        """Confirm that the tool ID does reference a shed tool and is not installed."""
        if tool_id is None:
            # This is not a tool ID.
            return False
        if 'repos' not in tool_id:
            # This is not a shed tool.
            return False
        # This is a valid tool, and it is from a toolshed. Check if it's
        # missing from the toolbox.
        if tool_id not in self._tools_by_id:
            return True
        return False

    def get_tool_id(self, tool_id):
        """ Take a tool id - potentially from a different Galaxy instance or that
        is no longer loaded - and find the closest match to the currently loaded
        tools (using get_tool for inexact matches which currently returns the oldest
        tool shed installed tool with the same short id).
        """
        if tool_id not in self._tools_by_id:
            tool = self.get_tool(tool_id)
            if tool:
                tool_id = tool.id
            else:
                tool_id = None
        # else exact match - leave unmodified.
        return tool_id

    def get_loaded_tools_by_lineage(self, tool_id):
        """Get all loaded tools associated by lineage to the tool whose id is tool_id."""
        tool_lineage = self._lineage_map.get(tool_id)
        if tool_lineage:
            lineage_tool_versions = tool_lineage.get_versions()
            available_tool_versions = []
            for lineage_tool_version in lineage_tool_versions:
                tool = self._tool_from_lineage_version(lineage_tool_version)
                if tool:
                    available_tool_versions.append(tool)
            return available_tool_versions
        else:
            if tool_id in self._tools_by_id:
                tool = self._tools_by_id[tool_id]
                return [tool]
        return []

    def tools(self):
        return iteritems(self._tools_by_id)

    def dynamic_confs(self, include_migrated_tool_conf=False):
        confs = []
        for dynamic_tool_conf_dict in self._dynamic_tool_confs:
            dynamic_tool_conf_filename = dynamic_tool_conf_dict['config_filename']
            if include_migrated_tool_conf or (dynamic_tool_conf_filename != self.app.config.migrated_tools_config):
                confs.append(dynamic_tool_conf_dict)
        return confs

    def dynamic_conf_filenames(self, include_migrated_tool_conf=False):
        """ Return list of dynamic tool configuration filenames (shed_tools).
        These must be used with various dynamic tool configuration update
        operations (e.g. with update_shed_config).
        """
        for dynamic_tool_conf_dict in self.dynamic_confs(include_migrated_tool_conf=include_migrated_tool_conf):
            yield dynamic_tool_conf_dict['config_filename']

    def _path_template_kwds(self):
        return {}

    def _load_tool_tag_set(self, item, panel_dict, integrated_panel_dict, tool_path, load_panel_dict, guid=None, index=None, internal=False):
        try:
            path_template = item.get("file")
            template_kwds = self._path_template_kwds()
            path = string.Template(path_template).safe_substitute(**template_kwds)
            concrete_path = os.path.join(tool_path, path)
            if not os.path.exists(concrete_path):
                # This is a lot faster than attempting to load a non-existing tool
                raise IOError(ENOENT, os.strerror(ENOENT))
            tool_shed_repository = None
            can_load_into_panel_dict = True

            tool = self.load_tool_from_cache(concrete_path)
            from_cache = tool
            if from_cache:
                if guid and tool.id != guid:
                    # In rare cases a tool shed tool is loaded into the cache without guid.
                    # In that case recreating the tool will correct the cached version.
                    from_cache = False
            if guid and not from_cache:  # tool was not in cache and is a tool shed tool
                tool_shed_repository = self.get_tool_repository_from_xml_item(item, path)
                if tool_shed_repository:
                    if hasattr(tool_shed_repository, 'deleted'):
                        # The shed tool is in the install database
                        # Only load tools if the repository is not deactivated or uninstalled.
                        can_load_into_panel_dict = not tool_shed_repository.deleted
                    tool = self.load_tool(concrete_path, guid=guid, tool_shed_repository=tool_shed_repository, use_cached=False)
            if not tool:  # tool was not in cache and is not a tool shed tool.
                tool = self.load_tool(concrete_path, use_cached=False)
            if string_as_bool(item.get('hidden', False)):
                tool.hidden = True
            key = 'tool_%s' % str(tool.id)
            if can_load_into_panel_dict:
                if guid and not from_cache:
                    tool.tool_shed = tool_shed_repository.tool_shed
                    tool.repository_name = tool_shed_repository.name
                    tool.repository_owner = tool_shed_repository.owner
                    tool.installed_changeset_revision = tool_shed_repository.installed_changeset_revision
                    tool.guid = guid
                    tool.version = item.elem.find("version").text
                if item.has_elem:
                    self._tool_tag_manager.handle_tags(tool.id, item.elem)
                self.__add_tool(tool, load_panel_dict, panel_dict)
            # Always load the tool into the integrated_panel_dict, or it will not be included in the integrated_tool_panel.xml file.
            integrated_panel_dict.update_or_append(index, key, tool)
            # If labels were specified in the toolbox config, attach them to
            # the tool.
            labels = item.labels
            if labels is not None:
                tool.labels = labels
        except (IOError, OSError) as exc:
            log.error("Error reading tool configuration file from path '%s': %s", path, unicodify(exc))
        except Exception:
            log.exception("Error reading tool from path: %s", path)

    def get_tool_repository_from_xml_item(self, item, path):
        tool_shed = item.elem.find("tool_shed").text
        repository_name = item.elem.find("repository_name").text
        repository_owner = item.elem.find("repository_owner").text
        installed_changeset_revision_elem = item.elem.find("installed_changeset_revision")
        if installed_changeset_revision_elem is None:
            # Backward compatibility issue - the tag used to be named 'changeset_revision'.
            installed_changeset_revision_elem = item.elem.find("changeset_revision")
        installed_changeset_revision = installed_changeset_revision_elem.text
        repository = self._get_tool_shed_repository(tool_shed=tool_shed,
                                                    name=repository_name,
                                                    owner=repository_owner,
                                                    installed_changeset_revision=installed_changeset_revision)
        if not repository:
            msg = "Attempted to load tool shed tool, but the repository with name '%s' from owner '%s' was not found " \
                  "in database. Tool will be loaded without install database."
            log.warning(msg, repository_name, repository_owner)
            repository = ToolConfRepository(
                tool_shed, repository_name, repository_owner, installed_changeset_revision, installed_changeset_revision, None,
            )
            self.app.tool_shed_repository_cache.add_local_repository(repository)
        return repository

    def _get_tool_shed_repository(self, tool_shed, name, owner, installed_changeset_revision):
        # Abstract class doesn't have a dependency on the database, for full Tool Shed
        # support the actual Galaxy ToolBox implements this method and returns a Tool Shed repository.
        return None

    def __add_tool(self, tool, load_panel_dict, panel_dict):
        # Allow for the same tool to be loaded into multiple places in the
        # tool panel.  We have to handle the case where the tool is contained
        # in a repository installed from the tool shed, and the Galaxy
        # administrator has retrieved updates to the installed repository.  In
        # this case, the tool may have been updated, but the version was not
        # changed, so the tool should always be reloaded here.  We used to
        # only load the tool if it was not found in self._tools_by_id, but
        # performing that check did not enable this scenario.
        tool._lineage = self._lineage_map.register(tool)
        self.register_tool(tool)
        if load_panel_dict:
            self.__add_tool_to_tool_panel(tool, panel_dict, section=isinstance(panel_dict, ToolSection))

    def _load_workflow_tag_set(self, item, panel_dict, integrated_panel_dict, load_panel_dict, index=None):
        try:
            # TODO: should id be encoded?
            workflow_id = item.get('id')
            workflow = self._load_workflow(workflow_id)
            self._workflows_by_id[workflow_id] = workflow
            key = 'workflow_' + workflow_id
            if load_panel_dict:
                panel_dict[key] = workflow
            # Always load workflows into the integrated_panel_dict.
            integrated_panel_dict.update_or_append(index, key, workflow)
        except Exception:
            log.exception("Error loading workflow: %s", workflow_id)

    def _load_label_tag_set(self, item, panel_dict, integrated_panel_dict, load_panel_dict, index=None):
        label = ToolSectionLabel(item)
        key = 'label_' + label.id
        if load_panel_dict:
            panel_dict[key] = label
        integrated_panel_dict.update_or_append(index, key, label)

    def _load_section_tag_set(self, item, tool_path, load_panel_dict, index=None, internal=False):
        key = item.get("id")
        if key in self._tool_panel:
            section = self._tool_panel[key]
            elems = section.elems
        else:
            section = ToolSection(item)
            elems = section.elems
        if key in self._integrated_tool_panel:
            integrated_section = self._integrated_tool_panel[key]
            integrated_elems = integrated_section.elems
        else:
            integrated_section = ToolSection(item)
            integrated_elems = integrated_section.elems
        for sub_index, sub_item in enumerate(item.items):
            self.load_item(
                sub_item,
                tool_path=tool_path,
                panel_dict=elems,
                integrated_panel_dict=integrated_elems,
                load_panel_dict=load_panel_dict,
                guid=sub_item.get('guid'),
                index=sub_index,
                internal=internal,
            )

        # Ensure each tool's section is stored
        for section_key, section_item_type, section_item in integrated_elems.panel_items_iter():
            if section_item_type == panel_item_types.TOOL:
                if section_item:
                    tool_id = section_key.replace('tool_', '', 1)
                    self._integrated_section_by_tool[tool_id] = integrated_section.id, integrated_section.name

        if load_panel_dict:
            self._tool_panel[key] = section
        # Always load sections into the integrated_tool_panel.
        self._integrated_tool_panel.update_or_append(index, key, integrated_section)

    def _load_tooldir_tag_set(self, item, elems, tool_path, integrated_elems, load_panel_dict):
        directory = os.path.join(tool_path, item.get("dir"))
        recursive = string_as_bool(item.get("recursive", True))
        self.__watch_directory(directory, elems, integrated_elems, load_panel_dict, recursive, force_watch=True)

    def __watch_directory(self, directory, elems, integrated_elems, load_panel_dict, recursive, force_watch=False):

        def quick_load(tool_file, async_load=True):
            try:
                tool = self.load_tool(tool_file)
                self.__add_tool(tool, load_panel_dict, elems)
                # Always load the tool into the integrated_panel_dict, or it will not be included in the integrated_tool_panel.xml file.
                key = 'tool_%s' % str(tool.id)
                integrated_elems[key] = tool

                if async_load:
                    self._load_tool_panel()
                    self._save_integrated_tool_panel()
                return tool.id
            except Exception:
                log.exception("Failed to load potential tool %s.", tool_file)
                return None

        tool_loaded = False
        for name in os.listdir(directory):
            if name.startswith('.' or '_'):
                # Very unlikely that we want to load tools from a hidden or private folder
                continue
            child_path = os.path.join(directory, name)
            if os.path.isdir(child_path) and recursive:
                self.__watch_directory(child_path, elems, integrated_elems, load_panel_dict, recursive)
            elif self._looks_like_a_tool(child_path):
                quick_load(child_path, async_load=False)
                tool_loaded = True
        if (tool_loaded or force_watch) and self._tool_watcher:
            self._tool_watcher.watch_directory(directory, quick_load)

    def load_tool(self, config_file, guid=None, tool_shed_repository=None, use_cached=False, **kwds):
        """Load a single tool from the file named by `config_file` and return an instance of `Tool`."""
        # Parse XML configuration file and get the root element
        tool = None
        if use_cached:
            tool = self.load_tool_from_cache(config_file)
        if not tool or guid and guid != tool.guid:
            try:
                tool = self.create_tool(config_file=config_file, tool_shed_repository=tool_shed_repository, guid=guid, **kwds)
            except Exception:
                # If the tool is broken but still exists we can load it from the cache
                tool = self.load_tool_from_cache(config_file, recover_tool=True)
                if tool:
                    log.exception("Tool '%s' is not valid:" % config_file)
                    tool.tool_errors = 'Current on-disk tool is not valid'
                else:
                    raise
            if tool.tool_shed_repository or not guid:
                self.add_tool_to_cache(tool, config_file)
            self.watch_tool(tool)
        return tool

    def watch_tool(self, tool):
        if not tool.id.startswith("__"):
            # do not monitor special tools written to tmp directory - no reason
            # to monitor such a large directory.
            if self._tool_watcher:
                self._tool_watcher.watch_file(tool.config_file, tool.id)
            if self._tool_config_watcher:
                [self._tool_config_watcher.watch_file(macro_path) for macro_path in tool._macro_paths]

    def add_tool_to_cache(self, tool, config_file):
        tool_cache = getattr(self.app, 'tool_cache', None)
        if tool_cache:
            self.app.tool_cache.cache_tool(config_file, tool)

    def load_tool_from_cache(self, config_file, recover_tool=False):
        tool_cache = getattr(self.app, 'tool_cache', None)
        tool = None
        if tool_cache:
            if recover_tool:
                tool = tool_cache.get_removed_tool(config_file)
            else:
                tool = tool_cache.get_tool(config_file)
        return tool

    def load_hidden_lib_tool(self, path):
        tool_xml = os.path.join(os.getcwd(), "lib", path)
        return self.load_hidden_tool(tool_xml)

    def load_hidden_tool(self, config_file, **kwds):
        """ Load a hidden tool (in this context meaning one that does not
        appear in the tool panel) and register it in _tools_by_id.
        """
        tool = self.load_tool(config_file, **kwds)
        self.register_tool(tool)
        return tool

    def register_tool(self, tool):
        tool_id = tool.id
        version = tool.version or None
        if tool_id not in self._tool_versions_by_id:
            self._tool_versions_by_id[tool_id] = {version: tool}
        else:
            self._tool_versions_by_id[tool_id][version] = tool
        if tool_id in self._tools_by_id:
            related_tool = self._tools_by_id[tool_id]
            # This one becomes the default un-versioned tool
            # if newer.
            if self._newer_tool(tool, related_tool):
                self._tools_by_id[tool_id] = tool
        else:
            self._tools_by_id[tool_id] = tool

    def package_tool(self, trans, tool_id):
        """
        Create a tarball with the tool's xml, help images, and test data.
        :param trans: the web transaction
        :param tool_id: the tool ID from app.toolbox
        :returns: tuple of tarball filename, success True/False, message/None
        """
        # Make sure the tool is actually loaded.
        if tool_id not in self._tools_by_id:
            raise ObjectNotFound("No tool found with id '%s'." % escape(tool_id))
        else:
            tool = self._tools_by_id[tool_id]
            return tool.to_archive()

    def reload_tool_by_id(self, tool_id):
        """
        Attempt to reload the tool identified by 'tool_id', if successful
        replace the old tool.
        """
        if tool_id not in self._tools_by_id:
            message = "No tool with id '%s'." % escape(tool_id)
            status = 'error'
        else:
            old_tool = self._tools_by_id[tool_id]
            new_tool = self.load_tool(old_tool.config_file, use_cached=False)
            # The tool may have been installed from a tool shed, so set the tool shed attributes.
            # Since the tool version may have changed, we don't override it here.
            new_tool.id = old_tool.id
            new_tool.guid = old_tool.guid
            new_tool.tool_shed = old_tool.tool_shed
            new_tool.repository_name = old_tool.repository_name
            new_tool.repository_owner = old_tool.repository_owner
            new_tool.installed_changeset_revision = old_tool.installed_changeset_revision
            new_tool.old_id = old_tool.old_id
            # Replace old_tool with new_tool in self._tool_panel
            tool_key = 'tool_' + tool_id
            for key, val in self._tool_panel.items():
                if key == tool_key:
                    self._tool_panel[key] = new_tool
                    break
                elif key.startswith('section'):
                    if tool_key in val.elems:
                        self._tool_panel[key].elems[tool_key] = new_tool
                        break
            # (Re-)Register the reloaded tool, this will handle
            #  _tools_by_id and _tool_versions_by_id
            self.register_tool(new_tool)
            message = {'name': old_tool.name, 'id': old_tool.id, 'version': old_tool.version}
            status = 'done'
        return message, status

    def remove_tool_by_id(self, tool_id, remove_from_panel=True):
        """
        Attempt to remove the tool identified by 'tool_id'. Ignores
        tool lineage - so to remove a tool with potentially multiple
        versions send remove_from_panel=False and handle the logic of
        promoting the next newest version of the tool into the panel
        if needed.
        """
        if tool_id not in self._tools_by_id:
            message = "No tool with id %s" % escape(tool_id)
            status = 'error'
        else:
            tool = self._tools_by_id[tool_id]
            del self._tools_by_id[tool_id]
            tool_cache = getattr(self.app, 'tool_cache', None)
            if tool_cache:
                tool_cache.expire_tool(tool_id)
            if remove_from_panel:
                tool_key = 'tool_' + tool_id
                for key, val in self._tool_panel.items():
                    if key == tool_key:
                        del self._tool_panel[key]
                        break
                    elif key.startswith('section'):
                        if tool_key in val.elems:
                            del self._tool_panel[key].elems[tool_key]
                            break
                if tool_id in self.data_manager_tools:
                    del self.data_manager_tools[tool_id]
            # TODO: do we need to manually remove from the integrated panel here?
            message = "Removed the tool:<br/>"
            message += "<b>name:</b> %s<br/>" % escape(tool.name)
            message += "<b>id:</b> %s<br/>" % escape(tool.id)
            message += "<b>version:</b> %s" % escape(tool.version)
            status = 'done'
        return message, status

    def get_sections(self):
        for k, v in self._tool_panel.items():
            if isinstance(v, ToolSection):
                yield (v.id, v.name)

    def find_section_id(self, tool_panel_section_id):
        """
        Find the section ID referenced by the key or return '' indicating
        no such section id.
        """
        if not tool_panel_section_id:
            tool_panel_section_id = ''
        else:
            if tool_panel_section_id not in self._tool_panel:
                # Hack introduced without comment in a29d54619813d5da992b897557162a360b8d610c-
                # not sure why it is needed.
                fixed_tool_panel_section_id = 'section_%s' % tool_panel_section_id
                if fixed_tool_panel_section_id in self._tool_panel:
                    tool_panel_section_id = fixed_tool_panel_section_id
                else:
                    tool_panel_section_id = ''
        return tool_panel_section_id

    def _load_workflow(self, workflow_id):
        """
        Return an instance of 'Workflow' identified by `id`,
        which is encoded in the tool panel.
        """
        id = self.app.security.decode_id(workflow_id)
        stored = self.app.model.context.query(self.app.model.StoredWorkflow).get(id)
        return stored.latest_workflow

    def tool_panel_contents(self, trans, **kwds):
        """ Filter tool_panel contents for displaying for user.
        """
        filter_method = self._build_filter_method(trans)
        for _, item_type, elt in self._tool_panel.panel_items_iter():
            elt = filter_method(elt, item_type)
            if elt:
                yield elt

    def get_tool_to_dict(self, trans, tool):
        """Return tool's to_dict.
        Use cache if present, store to cache otherwise.
        Note: The cached tool's to_dict is specific to the calls from toolbox.
        """
        if not trans.user_is_admin:
            to_dict = self._tool_to_dict_cache.get(tool.id, None)
            if not to_dict:
                to_dict = tool.to_dict(trans, link_details=True)
                self._tool_to_dict_cache[tool.id] = to_dict
        else:
            to_dict = self._tool_to_dict_cache_admin.get(tool.id, None)
            if not to_dict:
                to_dict = tool.to_dict(trans, link_details=True)
                self._tool_to_dict_cache_admin[tool.id] = to_dict
        return to_dict

    def to_dict(self, trans, in_panel=True, **kwds):
        """
        Create a dictionary representation of the toolbox.
        Uses primitive cache for toolbox-specific tool 'to_dict's.
        """
        rval = []
        if in_panel:
            panel_elts = list(self.tool_panel_contents(trans, **kwds))
            for elt in panel_elts:
                # Only use cache for objects that are Tools.
                if hasattr(elt, "tool_type"):
                    rval.append(self.get_tool_to_dict(trans, elt))
                else:
                    kwargs = dict(trans=trans, link_details=True, toolbox=self)
                    rval.append(elt.to_dict(**kwargs))
        else:
            filter_method = self._build_filter_method(trans)
            for id, tool in self._tools_by_id.items():
                tool = filter_method(tool, panel_item_types.TOOL)
                if not tool:
                    continue
                rval.append(self.get_tool_to_dict(trans, tool))
        return rval

    def _lineage_in_panel(self, panel_dict, tool=None, tool_lineage=None):
        """ If tool with same lineage already in panel (or section) - find
        and return it. Otherwise return None.
        """
        if tool_lineage is None:
            assert tool is not None
            tool_lineage = tool.lineage
        if tool_lineage is not None:
            for lineage_tool_version in reversed(tool_lineage.get_versions()):
                lineage_tool = self._tool_from_lineage_version(lineage_tool_version)
                if lineage_tool:
                    lineage_id = lineage_tool.id
                    if panel_dict.has_tool_with_id(lineage_id):
                        return panel_dict.get_tool_with_id(lineage_id)
        else:
            log.warning("Could not find lineage for tool '%s'", tool.id)
        return None

    def _newer_tool(self, tool1, tool2):
        """ Return True if tool1 is considered "newer" given its own lineage
        description.
        """
        return tool1.version_object > tool2.version_object

    def _tool_from_lineage_version(self, lineage_tool_version):
        if lineage_tool_version.id_based:
            return self._tools_by_id.get(lineage_tool_version.id, None)
        else:
            return self._tool_versions_by_id.get(lineage_tool_version.id, {}).get(lineage_tool_version.version, None)

    def _build_filter_method(self, trans):
        context = Bunch(toolbox=self, trans=trans)
        filters = self._filter_factory.build_filters(trans)
        return lambda element, item_type: _filter_for_panel(element, item_type, filters, context)


def _filter_for_panel(item, item_type, filters, context):
    """
    Filters tool panel elements so that only those that are compatible
    with provided filters are kept.
    """
    def _apply_filter(filter_item, filter_list):
        for filter_method in filter_list:
            try:
                if not filter_method(context, filter_item):
                    return False
            except Exception as e:
                raise MessageException("Toolbox filter exception from '%s': %s." % (filter_method.__name__, unicodify(e)))
        return True
    if item_type == panel_item_types.TOOL:
        if _apply_filter(item, filters['tool']):
            return item
    elif item_type == panel_item_types.LABEL:
        if _apply_filter(item, filters['label']):
            return item
    elif item_type == panel_item_types.SECTION:
        # Filter section item-by-item. Only show a label if there are
        # non-filtered tools below it.

        if _apply_filter(item, filters['section']):
            cur_label_key = None
            tools_under_label = False
            filtered_elems = item.elems.copy()
            for key, section_item_type, section_item in item.panel_items_iter():
                if section_item_type == panel_item_types.TOOL:
                    # Filter tool.
                    if _apply_filter(section_item, filters['tool']):
                        tools_under_label = True
                    else:
                        del filtered_elems[key]
                elif section_item_type == panel_item_types.LABEL:
                    # If there is a label and it does not have tools,
                    # remove it.
                    if cur_label_key and (not tools_under_label or not _apply_filter(section_item, filters['label'])):
                        del filtered_elems[cur_label_key]

                    # Reset attributes for new label.
                    cur_label_key = key
                    tools_under_label = False

            # Handle last label.
            if cur_label_key and not tools_under_label:
                del filtered_elems[cur_label_key]

            # Only return section if there are elements.
            if len(filtered_elems) != 0:
                copy = item.copy()
                copy.elems = filtered_elems
                return copy

    return None


class BaseGalaxyToolBox(AbstractToolBox):
    """
    Extend the AbstractToolBox with more Galaxy tooling-specific
    functionality. Adds dependencies on dependency resolution and
    tool loading modules, that an abstract description of panels
    shouldn't really depend on.
    """

    def __init__(self, config_filenames, tool_root_dir, app):
        super(BaseGalaxyToolBox, self).__init__(config_filenames, tool_root_dir, app)
        old_toolbox = getattr(app, 'toolbox', None)
        if old_toolbox:
            self.dependency_manager = old_toolbox.dependency_manager
        else:
            self._init_dependency_manager()

    @property
    def sa_session(self):
        """
        Returns a SQLAlchemy session
        """
        return self.app.model.context

    def _looks_like_a_tool(self, path):
        return looks_like_a_tool(path, enable_beta_formats=getattr(self.app.config, "enable_beta_tool_formats", False))

    def _init_dependency_manager(self):
        self.dependency_manager = build_dependency_manager(self.app.config)

    def reload_dependency_manager(self):
        self._init_dependency_manager()<|MERGE_RESOLUTION|>--- conflicted
+++ resolved
@@ -38,12 +38,11 @@
 
 log = logging.getLogger(__name__)
 
-<<<<<<< HEAD
 SHED_TOOL_CONF_XML = """<?xml version="1.0"?>
 <toolbox tool_path="{shed_tools_dir}">
 </toolbox>
 """
-=======
+
 # A fake ToolShedRepository constructed from a shed tool conf
 ToolConfRepository = namedtuple(
     'ToolConfRepository',
@@ -52,7 +51,6 @@
         'tool_dependencies_installed_or_in_error',
     )
 )
->>>>>>> 0f796740
 
 
 class AbstractToolBox(Dictifiable, ManagesIntegratedToolPanelMixin):
