import logging
import tempfile
from collections import OrderedDict
from functools import total_ordering

from six import string_types, text_type
from six.moves import shlex_quote

from galaxy import exceptions
from galaxy.model.none_like import NoneDataset
from galaxy.util.object_wrapper import wrap_with_safe_string

log = logging.getLogger(__name__)

# Fields in .log files corresponding to paths, must have one of the following
# field names and all such fields are assumed to be paths. This is to allow
# remote ComputeEnvironments (such as one used by Pulsar) determine what values to
# rewrite or transfer...
PATH_ATTRIBUTES = ["path"]


# ... by default though - don't rewrite anything (if no ComputeEnviornment
# defined or ComputeEnvironment doesn't supply a rewriter).
def DEFAULT_PATH_REWRITER(x):
    return x


class ToolParameterValueWrapper(object):
    """
    Base class for object that Wraps a Tool Parameter and Value.
    """

    def __bool__(self):
        return bool(self.value)
    __nonzero__ = __bool__

    def get_display_text(self, quote=True):
        """
        Returns a string containing the value that would be displayed to the user in the tool interface.
        When quote is True (default), the string is escaped for e.g. command-line usage.
        """
        rval = self.input.value_to_display_text(self.value) or ''
        if quote:
            return shlex_quote(rval)
        return rval


class RawObjectWrapper(ToolParameterValueWrapper):
    """
    Wraps an object so that __str__ returns module_name:class_name.
    """

    def __init__(self, obj):
        self.obj = obj

    def __bool__(self):
        return bool(self.obj)  # FIXME: would it be safe/backwards compatible to rename .obj to .value, so that we can just inherit this method?
    __nonzero__ = __bool__

    def __str__(self):
        try:
            return "%s:%s" % (self.obj.__module__, self.obj.__class__.__name__)
        except Exception:
            # Most likely None, which lacks __module__.
            return str(self.obj)

    def __getattr__(self, key):
        return getattr(self.obj, key)


@total_ordering
class InputValueWrapper(ToolParameterValueWrapper):
    """
    Wraps an input so that __str__ gives the "param_dict" representation.
    """

    def __init__(self, input, value, other_values={}):
        self.input = input
        self.value = value
        self._other_values = other_values

    def _get_cast_value(self, other):
        if self.input.type == 'boolean' and isinstance(other, string_types):
            return str(self)
        # For backward compatibility, allow `$wrapper != ""` for optional non-text param
<<<<<<< HEAD
        #if self.input.optional and self.value is None and isinstance(other, string_types):
        #    return str(self)
=======
>>>>>>> fc24bb27
        if self.input.optional and self.value is None:
            if isinstance(other, string_types):
                return str(self)
            else:
                return None
<<<<<<< HEAD

=======
>>>>>>> fc24bb27
        cast = {
            'text': str,
            'integer': int,
            'float': float,
            'boolean': bool,
        }
        return cast.get(self.input.type, str)(self)

    def __eq__(self, other):
        return self._get_cast_value(other) == other

    def __ne__(self, other):
        return not self == other

    def __str__(self):
        to_param_dict_string = self.input.to_param_dict_string(self.value, self._other_values)
        if isinstance(to_param_dict_string, list):
            return ','.join(to_param_dict_string)
        else:
            return to_param_dict_string

    def __iter__(self):
        to_param_dict_string = self.input.to_param_dict_string(self.value, self._other_values)
        if not isinstance(to_param_dict_string, list):
            return iter([to_param_dict_string])
        else:
            return iter(to_param_dict_string)

    def __getattr__(self, key):
        return getattr(self.value, key)

    def __gt__(self, other):
        return self._get_cast_value(other) > other

    def __int__(self):
        return int(float(self))

    def __float__(self):
        return float(str(self))


class SelectToolParameterWrapper(ToolParameterValueWrapper):
    """
    Wraps a SelectTooParameter so that __str__ returns the selected value, but all other
    attributes are accessible.
    """

    class SelectToolParameterFieldWrapper(object):
        """
        Provide access to any field by name or index for this particular value.
        Only applicable for dynamic_options selects, which have more than simple 'options' defined (name, value, selected).
        """

        def __init__(self, input, value, other_values, path_rewriter):
            self._input = input
            self._value = value
            self._other_values = other_values
            self._fields = {}
            self._path_rewriter = path_rewriter

        def __getattr__(self, name):
            if name not in self._fields:
                self._fields[name] = self._input.options.get_field_by_name_for_value(name, self._value, None, self._other_values)
            values = map(str, self._fields[name])
            if name in PATH_ATTRIBUTES:
                # If we infer this is a path, rewrite it if needed.
                values = map(self._path_rewriter, values)
            return self._input.separator.join(values)

    def __init__(self, input, value, other_values={}, path_rewriter=None):
        self.input = input
        self.value = value
        self.input.value_label = input.value_to_display_text(value)
        self._other_values = other_values
        self._path_rewriter = path_rewriter or DEFAULT_PATH_REWRITER
        self.fields = self.SelectToolParameterFieldWrapper(input, value, other_values, self._path_rewriter)

    def __eq__(self, other):
        if isinstance(other, string_types):
            return str(self) == other
        else:
            return super(SelectToolParameterWrapper, self) == other

    def __ne__(self, other):
        return not self == other

    def __str__(self):
        # Assuming value is never a path - otherwise would need to pass
        # along following argument value_map=self._path_rewriter.
        return self.input.to_param_dict_string(self.value, other_values=self._other_values)

    def __add__(self, x):
        return '%s%s' % (self, x)

    def __getattr__(self, key):
        return getattr(self.input, key)

    def __iter__(self):
        if not self.input.multiple:
            raise Exception("Tried to iterate over a non-multiple parameter.")
        return self.value.__iter__()


class DatasetFilenameWrapper(ToolParameterValueWrapper):
    """
    Wraps a dataset so that __str__ returns the filename, but all other
    attributes are accessible.
    """

    class MetadataWrapper(object):
        """
        Wraps a Metadata Collection to return MetadataParameters wrapped
        according to the metadata spec. Methods implemented to match behavior
        of a Metadata Collection.
        """

        def __init__(self, metadata):
            self.metadata = metadata

        def __getattr__(self, name):
            rval = self.metadata.get(name, None)
            if name in self.metadata.spec:
                if rval is None:
                    rval = self.metadata.spec[name].no_value
                rval = self.metadata.spec[name].param.to_safe_string(rval)
                # Store this value, so we don't need to recalculate if needed
                # again
                setattr(self, name, rval)
            else:
                # escape string value of non-defined metadata value
                rval = wrap_with_safe_string(rval)
            return rval

        def __bool__(self):
            return self.metadata.__nonzero__()
        __nonzero__ = __bool__

        def __iter__(self):
            return self.metadata.__iter__()

        def get(self, key, default=None):
            try:
                return getattr(self, key)
            except Exception:
                return default

        def items(self):
            return iter((k, self.get(k)) for k, v in self.metadata.items())

    def __init__(self, dataset, datatypes_registry=None, tool=None, name=None, dataset_path=None, identifier=None, formats=None):
        if not dataset:
            try:
                # TODO: allow this to work when working with grouping
                ext = tool.inputs[name].extensions[0]
            except Exception:
                ext = 'data'
            self.dataset = wrap_with_safe_string(NoneDataset(datatypes_registry=datatypes_registry, ext=ext), no_wrap_classes=ToolParameterValueWrapper)
        else:
            # Tool wrappers should not normally be accessing .dataset directly,
            # so we will wrap it and keep the original around for file paths
            # Should we name this .value to maintain consistency with most other ToolParameterValueWrapper?
            if formats:
                target_ext, converted_dataset = dataset.find_conversion_destination(formats)
                if target_ext and converted_dataset:
                    dataset = converted_dataset
            self.unsanitized = dataset
            self.dataset = wrap_with_safe_string(dataset, no_wrap_classes=ToolParameterValueWrapper)
            self.metadata = self.MetadataWrapper(dataset.metadata)
            if hasattr(dataset, 'tags'):
                self.groups = {tag.user_value.lower() for tag in dataset.tags if tag.user_tname == 'group'}
            else:
                # May be a 'FakeDatasetAssociation'
                self.groups = set()
        self.datatypes_registry = datatypes_registry
        self.false_path = getattr(dataset_path, "false_path", None)
        self.false_extra_files_path = getattr(dataset_path, "false_extra_files_path", None)
        self._element_identifier = identifier

    @property
    def element_identifier(self):
        identifier = self._element_identifier
        if identifier is None:
            identifier = self.name
        return identifier

    @property
    def is_collection(self):
        return False

    def is_of_type(self, *exts):
        datatypes = []
        for e in exts:
            datatype = self.datatypes_registry.get_datatype_by_extension(e)
            if datatype is not None:
                datatypes.append(datatype)
            else:
                log.warning("Datatype class not found for extension '%s', which is used as parameter of 'is_of_type()' method" % (e))
        return self.dataset.datatype.matches_any(datatypes)

    def __str__(self):
        if self.false_path is not None:
            return self.false_path
        else:
            return self.unsanitized.file_name

    def __getattr__(self, key):
        if self.false_path is not None and key == 'file_name':
            # Path to dataset was rewritten for this job.
            return self.false_path
        elif self.false_extra_files_path is not None and key == 'extra_files_path':
            # Path to extra files was rewritten for this job.
            return self.false_extra_files_path
        elif key == 'extra_files_path':
            try:
                # Assume it is an output and that this wrapper
                # will be set with correct "files_path" for this
                # job.
                return self.files_path
            except AttributeError:
                # Otherwise, we have an input - delegate to model and
                # object store to find the static location of this
                # directory.
                try:
                    return self.unsanitized.extra_files_path
                except exceptions.ObjectNotFound:
                    # NestedObjectstore raises an error here
                    # instead of just returning a non-existent
                    # path like DiskObjectStore.
                    raise
        else:
            return getattr(self.dataset, key)

    def __bool__(self):
        return bool(self.dataset)
    __nonzero__ = __bool__


class HasDatasets(object):

    def _dataset_wrapper(self, dataset, dataset_paths, **kwargs):
        wrapper_kwds = kwargs.copy()
        if dataset and dataset_paths:
            real_path = dataset.file_name
            if real_path in dataset_paths:
                wrapper_kwds["dataset_path"] = dataset_paths[real_path]
        return DatasetFilenameWrapper(dataset, **wrapper_kwds)

    def paths_as_file(self, sep="\n"):
        contents = sep.join(map(str, self))
        with tempfile.NamedTemporaryFile(mode='w+', prefix="gx_file_list", dir=self.job_working_directory, delete=False) as fh:
            fh.write(contents)
            filepath = fh.name
        return filepath


class DatasetListWrapper(list, ToolParameterValueWrapper, HasDatasets):
    """
    """

    def __init__(self, job_working_directory, datasets, dataset_paths=[], **kwargs):
        self._dataset_elements_cache = {}
        if not isinstance(datasets, list):
            datasets = [datasets]

        def to_wrapper(dataset):
            if hasattr(dataset, "dataset_instance"):
                element = dataset
                dataset = element.dataset_instance
                kwargs["identifier"] = element.element_identifier
            return self._dataset_wrapper(dataset, dataset_paths, **kwargs)

        list.__init__(self, map(to_wrapper, datasets))
        self.job_working_directory = job_working_directory

    @staticmethod
    def to_dataset_instances(dataset_instance_sources):
        dataset_instances = []
        if not isinstance(dataset_instance_sources, list):
            dataset_instance_sources = [dataset_instance_sources]
        for dataset_instance_source in dataset_instance_sources:
            if dataset_instance_source is None:
                dataset_instances.append(dataset_instance_source)
            elif getattr(dataset_instance_source, "history_content_type", None) == "dataset":
                dataset_instances.append(dataset_instance_source)
            elif hasattr(dataset_instance_source, "child_collection"):
                dataset_instances.extend(dataset_instance_source.child_collection.dataset_elements)
            else:
                dataset_instances.extend(dataset_instance_source.collection.dataset_elements)
        return dataset_instances

    def get_datasets_for_group(self, group):
        group = text_type(group).lower()
        if not self._dataset_elements_cache.get(group):
            wrappers = []
            for element in self:
                if any([t for t in element.tags if t.user_tname.lower() == 'group' and t.value.lower() == group]):
                    wrappers.append(element)
            self._dataset_elements_cache[group] = wrappers
        return self._dataset_elements_cache[group]

    def __str__(self):
        return ','.join(map(str, self))

    def __bool__(self):
        # Fail `#if $param` checks in cheetah if optional input is not provided
        return any(self)
    __nonzero__ = __bool__


class DatasetCollectionWrapper(ToolParameterValueWrapper, HasDatasets):

    def __init__(self, job_working_directory, has_collection, dataset_paths=[], **kwargs):
        super(DatasetCollectionWrapper, self).__init__()
        self.job_working_directory = job_working_directory
        self._dataset_elements_cache = {}
        self.dataset_paths = dataset_paths
        self.kwargs = kwargs

        if has_collection is None:
            self.__input_supplied = False
            return
        else:
            self.__input_supplied = True

        if hasattr(has_collection, "name"):
            # It is a HistoryDatasetCollectionAssociation
            collection = has_collection.collection
            self.name = has_collection.name
        elif hasattr(has_collection, "child_collection"):
            # It is a DatasetCollectionElement instance referencing another collection
            collection = has_collection.child_collection
            self.name = has_collection.element_identifier
        else:
            collection = has_collection
            self.name = None
        self.collection = collection

        elements = collection.elements
        element_instances = OrderedDict()

        element_instance_list = []
        for dataset_collection_element in elements:
            element_object = dataset_collection_element.element_object
            element_identifier = dataset_collection_element.element_identifier

            if dataset_collection_element.is_collection:
                element_wrapper = DatasetCollectionWrapper(job_working_directory, dataset_collection_element, dataset_paths, **kwargs)
            else:
                element_wrapper = self._dataset_wrapper(element_object, dataset_paths, identifier=element_identifier, **kwargs)

            element_instances[element_identifier] = element_wrapper
            element_instance_list.append(element_wrapper)

        self.__element_instances = element_instances
        self.__element_instance_list = element_instance_list

    def get_datasets_for_group(self, group):
        group = text_type(group).lower()
        if not self._dataset_elements_cache.get(group):
            wrappers = []
            for element in self.collection.dataset_elements:
                if any([t for t in element.dataset_instance.tags if t.user_tname.lower() == 'group' and t.value.lower() == group]):
                    wrappers.append(self._dataset_wrapper(element.element_object, self.dataset_paths, identifier=element.element_identifier, **self.kwargs))
            self._dataset_elements_cache[group] = wrappers
        return self._dataset_elements_cache[group]

    def keys(self):
        if not self.__input_supplied:
            return []
        return self.__element_instances.keys()

    @property
    def is_collection(self):
        return True

    @property
    def element_identifier(self):
        return self.name

    @property
    def is_input_supplied(self):
        return self.__input_supplied

    def __getitem__(self, key):
        if not self.__input_supplied:
            return None
        if isinstance(key, int):
            return self.__element_instance_list[key]
        else:
            return self.__element_instances[key]

    def __getattr__(self, key):
        if not self.__input_supplied:
            return None
        try:
            return self.__element_instances[key]
        except KeyError:
            raise AttributeError()

    def __iter__(self):
        if not self.__input_supplied:
            return [].__iter__()
        return self.__element_instance_list.__iter__()

    def __bool__(self):
        # Fail `#if $param` checks in cheetah is optional input
        # not specified or if resulting collection is empty.
        return self.__input_supplied and bool(self.__element_instance_list)
    __nonzero__ = __bool__


class ElementIdentifierMapper(object):
    """Track mapping of dataset collection elements datasets to element identifiers."""

    def __init__(self, input_datasets=None):
        if input_datasets is not None:
            self.identifier_key_dict = dict((v, "%s|__identifier__" % k) for k, v in input_datasets.items())
        else:
            self.identifier_key_dict = {}

    def identifier(self, dataset_value, input_values):
        identifier_key = self.identifier_key_dict.get(dataset_value, None)
        element_identifier = None
        if identifier_key:
            element_identifier = input_values.get(identifier_key, None)

        return element_identifier<|MERGE_RESOLUTION|>--- conflicted
+++ resolved
@@ -83,20 +83,11 @@
         if self.input.type == 'boolean' and isinstance(other, string_types):
             return str(self)
         # For backward compatibility, allow `$wrapper != ""` for optional non-text param
-<<<<<<< HEAD
-        #if self.input.optional and self.value is None and isinstance(other, string_types):
-        #    return str(self)
-=======
->>>>>>> fc24bb27
         if self.input.optional and self.value is None:
             if isinstance(other, string_types):
                 return str(self)
             else:
                 return None
-<<<<<<< HEAD
-
-=======
->>>>>>> fc24bb27
         cast = {
             'text': str,
             'integer': int,
