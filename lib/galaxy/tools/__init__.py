"""
Classes encapsulating galaxy tools and tool configuration.
"""
import pkg_resources

pkg_resources.require( "simplejson" )
pkg_resources.require( "Mako" )

import logging, os, string, sys, tempfile, glob, shutil, types, urllib, subprocess, random, math, traceback, re
import simplejson
import binascii
from mako.template import Template
from UserDict import DictMixin
from galaxy.util.odict import odict
from galaxy.util.bunch import Bunch
from galaxy.util.template import fill_template
from galaxy import util, jobs, model
from galaxy.jobs import ParallelismInfo
from elementtree import ElementTree
from parameters import *
from parameters.grouping import *
from parameters.output import ToolOutputActionGroup
from parameters.validation import LateValidationError
from parameters.input_translation import ToolInputTranslator
from galaxy.util.expressions import ExpressionContext
from galaxy.tools.test import ToolTestBuilder
from galaxy.tools.actions import DefaultToolAction
from galaxy.tools.deps import DependencyManager
from galaxy.model import directory_hash_id
from galaxy.model.orm import *
from galaxy.util.none_like import NoneDataset
from galaxy.datatypes import sniff
from cgi import FieldStorage
from galaxy.util.hash_util import *
from galaxy.util import listify
import galaxy.util.shed_util_common
from galaxy.web import url_for

from galaxy.visualization.genome.visual_analytics import TracksterConfig

log = logging.getLogger( __name__ )

# These determine stdio-based error levels from matching on regular expressions
# and exit codes. They are meant to be used comparatively, such as showing
# that warning < fatal. This is really meant to just be an enum. 
class StdioErrorLevel( object ):
    NO_ERROR = 0
    WARNING = 1
    FATAL = 2
    MAX = 2
    descs = {NO_ERROR : 'No error', WARNING : 'Warning', FATAL : 'Fatal error'}
    @staticmethod
    def desc( error_level ):
        err_msg = "Unknown error"
        if ( error_level > 0 and
             error_level <= StdioErrorLevel.MAX ):
            err_msg = StdioErrorLevel.descs[ error_level ]
        return err_msg

class ToolNotFoundException( Exception ):
    pass

class ToolBox( object ):
    """Container for a collection of tools"""
    def __init__( self, config_filenames, tool_root_dir, app ):
        """
        Create a toolbox from the config files named by `config_filenames`, using
        `tool_root_dir` as the base directory for finding individual tool config files.
        """
        # The shed_tool_confs list contains dictionaries storing information about the tools defined in each
        # shed-related shed_tool_conf.xml file.
        self.shed_tool_confs = []
        self.tools_by_id = {}
        self.workflows_by_id = {}
        # In-memory dictionary that defines the layout of the tool panel.
        self.tool_panel = odict()
        self.index = 0
        # File that contains the XML section and tool tags from all tool panel config files integrated into a
        # single file that defines the tool panel layout.  This file can be changed by the Galaxy administrator
        # (in a way similar to the single tool_conf.xml file in the past) to alter the layout of the tool panel.
        self.integrated_tool_panel_config = os.path.join( app.config.root, 'integrated_tool_panel.xml' )
        # In-memory dictionary that defines the layout of the tool_panel.xml file on disk.
        self.integrated_tool_panel = odict()
        self.integrated_tool_panel_config_has_contents = os.path.exists( self.integrated_tool_panel_config ) and os.stat( self.integrated_tool_panel_config ).st_size > 0
        if self.integrated_tool_panel_config_has_contents:
            self.load_integrated_tool_panel_keys()
        # The following refers to the tool_path config setting for backward compatibility.  The shed-related
        # (e.g., shed_tool_conf.xml) files include the tool_path attribute within the <toolbox> tag.
        self.tool_root_dir = tool_root_dir
        self.app = app
        self.init_dependency_manager()
        config_filenames = listify( config_filenames )
        for config_filename in config_filenames:
            if os.path.isdir( config_filename ):
                directory_contents = sorted( os.listdir( config_filename ) )
                directory_config_files = [ config_file for config_file in directory_contents if config_file.endswith( ".xml" ) ]
                config_filenames.remove( config_filename )
                config_filenames.extend( directory_config_files )
        for config_filename in config_filenames:
            try:
                self.init_tools( config_filename )
            except:
                log.exception( "Error loading tools defined in config %s", config_filename )
        if self.integrated_tool_panel_config_has_contents:
            # Load self.tool_panel based on the order in self.integrated_tool_panel.
            self.load_tool_panel()
        if app.config.update_integrated_tool_panel:
            # Write the current in-memory integrated_tool_panel to the integrated_tool_panel.xml file.
            # This will cover cases where the Galaxy administrator manually edited one or more of the tool panel
            # config files, adding or removing locally developed tools or workflows.  The value of integrated_tool_panel
            # will be False when things like functional tests are the caller.
            self.write_integrated_tool_panel_config_file()
    def init_tools( self, config_filename ):
        """
        Read the configuration file and load each tool.  The following tags are currently supported:

        .. raw:: xml

            <toolbox>
                <tool file="data_source/upload.xml"/>            # tools outside sections
                <label text="Basic Tools" id="basic_tools" />    # labels outside sections
                <workflow id="529fd61ab1c6cc36" />               # workflows outside sections
                <section name="Get Data" id="getext">            # sections
                    <tool file="data_source/biomart.xml" />      # tools inside sections
                    <label text="In Section" id="in_section" />  # labels inside sections
                    <workflow id="adb5f5c93f827949" />           # workflows inside sections
                </section>
            </toolbox>

        """
        if self.app.config.get_bool( 'enable_tool_tags', False ):
            log.info("removing all tool tag associations (" + str( self.sa_session.query( self.app.model.ToolTagAssociation ).count() ) + ")" )
            self.sa_session.query( self.app.model.ToolTagAssociation ).delete()
            self.sa_session.flush()
        log.info( "Parsing the tool configuration %s" % config_filename )
        tree = util.parse_xml( config_filename )
        root = tree.getroot()
        tool_path = root.get( 'tool_path' )
        if tool_path:
            # We're parsing a shed_tool_conf file since we have a tool_path attribute.  
            parsing_shed_tool_conf = True
            # Keep an in-memory list of xml elements to enable persistence of the changing tool config.
            config_elems = [] 
        else:
            parsing_shed_tool_conf = False
            # Default to backward compatible config setting.
            tool_path = self.tool_root_dir
        # Only load the panel_dict under certain conditions.
        load_panel_dict = not self.integrated_tool_panel_config_has_contents
        for _, elem in enumerate( root ):
            index = self.index
            self.index += 1
            if parsing_shed_tool_conf:
                config_elems.append( elem )
            if elem.tag == 'tool':
                self.load_tool_tag_set( elem, self.tool_panel, self.integrated_tool_panel, tool_path, load_panel_dict, guid=elem.get( 'guid' ), index=index )
            elif elem.tag == 'workflow':
                self.load_workflow_tag_set( elem, self.tool_panel, self.integrated_tool_panel, load_panel_dict, index=index )
            elif elem.tag == 'section':
                self.load_section_tag_set( elem, tool_path, load_panel_dict, index=index )
            elif elem.tag == 'label':
                self.load_label_tag_set( elem, self.tool_panel, self.integrated_tool_panel, load_panel_dict, index=index )
        if parsing_shed_tool_conf:
            shed_tool_conf_dict = dict( config_filename=config_filename,
                                        tool_path=tool_path,
                                        config_elems=config_elems )
            self.shed_tool_confs.append( shed_tool_conf_dict )
    def get_shed_config_dict_by_filename( self, filename, default=None ):
        for shed_config_dict in self.shed_tool_confs:
            if shed_config_dict[ 'config_filename' ] == filename:
                return shed_config_dict
        return default
    def __add_tool_to_tool_panel( self, tool_id, panel_component, section=False ):
        # See if a version of this tool is already loaded into the tool panel.  The value of panel_component
        # will be a ToolSection (if the value of section=True) or self.tool_panel (if section=False).
        tool = self.tools_by_id[ tool_id ]
        if section:
            panel_dict = panel_component.elems
        else:
            panel_dict = panel_component
        already_loaded = False
        loaded_version_key = None
        lineage_id = None
        for lineage_id in tool.lineage_ids:
            if lineage_id in self.tools_by_id:
                loaded_version_key = 'tool_%s' % lineage_id
                if loaded_version_key in panel_dict:
                    already_loaded = True
                    break
        if not already_loaded:
            inserted = False
            key = 'tool_%s' % tool.id
            # The value of panel_component is the in-memory tool panel dictionary.
            for index, integrated_panel_key in enumerate( self.integrated_tool_panel.keys() ):
                if key == integrated_panel_key:
                    panel_dict.insert( index, key, tool )
                    inserted = True
            if not inserted:
                # If the tool is not defined in integrated_tool_panel.xml, append it to the tool panel.
                panel_dict[ key ] = tool
            log.debug( "Loaded tool id: %s, version: %s into tool panel." % ( tool.id, tool.version ) )
        elif tool.lineage_ids.index( tool_id ) > tool.lineage_ids.index( lineage_id ):
            key = 'tool_%s' % tool.id
            index = panel_dict.keys().index( loaded_version_key )
            del panel_dict[ loaded_version_key ]
            panel_dict.insert( index, key, tool )
            log.debug( "Loaded tool id: %s, version: %s into tool panel." % ( tool.id, tool.version ) )
    def load_tool_panel( self ):
        for key, val in self.integrated_tool_panel.items():
            if key.startswith( 'tool_' ):
                tool_id = key.replace( 'tool_', '', 1 )
                if tool_id in self.tools_by_id:
                    self.__add_tool_to_tool_panel( tool_id, self.tool_panel, section=False )
            elif key.startswith( 'workflow_' ):
                workflow_id = key.replace( 'workflow_', '', 1 )
                if workflow_id in self.workflows_by_id:
                    workflow = self.workflows_by_id[ workflow_id ]
                    self.tool_panel[ key ] = workflow
                    log.debug( "Loaded workflow: %s %s" % ( workflow_id, workflow.name ) )
            elif key.startswith( 'label_' ):
                self.tool_panel[ key ] = val
            elif key.startswith( 'section_' ):
                elem = Element( 'section' )
                elem.attrib[ 'id' ] = val.id or ''
                elem.attrib[ 'name' ] = val.name or ''
                elem.attrib[ 'version' ] = val.version or ''
                section = ToolSection( elem )
                log.debug( "Loading section: %s" % elem.get( 'name' ) )
                for section_key, section_val in val.elems.items():
                    if section_key.startswith( 'tool_' ):
                        tool_id = section_key.replace( 'tool_', '', 1 )
                        if tool_id in self.tools_by_id:
                            self.__add_tool_to_tool_panel( tool_id, section, section=True )
                    elif section_key.startswith( 'workflow_' ):
                        workflow_id = section_key.replace( 'workflow_', '', 1 )
                        if workflow_id in self.workflows_by_id:
                            workflow = self.workflows_by_id[ workflow_id ]
                            section.elems[ section_key ] = workflow
                            log.debug( "Loaded workflow: %s %s" % ( workflow_id, workflow.name ) )
                    elif section_key.startswith( 'label_' ):
                        if section_val:
                            section.elems[ section_key ] = section_val
                            log.debug( "Loaded label: %s" % ( section_val.text ) )
                self.tool_panel[ key ] = section
    def load_integrated_tool_panel_keys( self ):
        """
        Load the integrated tool panel keys, setting values for tools and workflows to None.  The values will
        be reset when the various tool panel config files are parsed, at which time the tools and workflows are
        loaded.
        """
        tree = util.parse_xml( self.integrated_tool_panel_config )
        root = tree.getroot()
        for elem in root:
            if elem.tag == 'tool':
                key = 'tool_%s' % elem.get( 'id' )
                self.integrated_tool_panel[ key ] = None
            elif elem.tag == 'workflow':
                key = 'workflow_%s' % elem.get( 'id' )
                self.integrated_tool_panel[ key ] = None
            elif elem.tag == 'section':
                section = ToolSection( elem )
                for section_elem in elem:
                    if section_elem.tag == 'tool':
                        key = 'tool_%s' % section_elem.get( 'id' )
                        section.elems[ key ] = None
                    elif section_elem.tag == 'workflow':
                        key = 'workflow_%s' % section_elem.get( 'id' )
                        section.elems[ key ] = None
                    elif section_elem.tag == 'label':
                        key = 'label_%s' % section_elem.get( 'id' )
                        section.elems[ key ] = None
                key = 'section_%s' % elem.get( 'id' )
                self.integrated_tool_panel[ key ] = section
            elif elem.tag == 'label':
                key = 'label_%s' % elem.get( 'id' )
                self.integrated_tool_panel[ key ] = None
    def write_integrated_tool_panel_config_file( self ):
        """
        Write the current in-memory version of the integrated_tool_panel.xml file to disk.  Since Galaxy administrators 
        use this file to manage the tool panel, we'll not use util.xml_to_string() since it doesn't write XML quite right.
        """
        fd, filename = tempfile.mkstemp()
        os.write( fd, '<?xml version="1.0"?>\n' )
        os.write( fd, '<toolbox>\n' )
        for key, item in self.integrated_tool_panel.items():
            if item:
                if key.startswith( 'tool_' ):
                    os.write( fd, '    <tool id="%s" />\n' % item.id )
                elif key.startswith( 'workflow_' ):
                    os.write( fd, '    <workflow id="%s" />\n' % item.id )
                elif key.startswith( 'label_' ):
                    label_id = item.id or ''
                    label_text = item.text or ''
                    label_version = item.version or ''
                    os.write( fd, '    <label id="%s" text="%s" version="%s" />\n' % ( label_id, label_text, label_version ) )
                elif key.startswith( 'section_' ):
                    section_id = item.id or ''
                    section_name = item.name or ''
                    section_version = item.version or ''
                    os.write( fd, '    <section id="%s" name="%s" version="%s">\n' % ( section_id, section_name, section_version ) )
                    for section_key, section_item in item.elems.items():
                        if section_key.startswith( 'tool_' ):
                            if section_item:
                                os.write( fd, '        <tool id="%s" />\n' % section_item.id )
                        elif section_key.startswith( 'workflow_' ):
                            if section_item:
                                os.write( fd, '        <workflow id="%s" />\n' % section_item.id )
                        elif section_key.startswith( 'label_' ):
                            if section_item:
                                label_id = section_item.id or ''
                                label_text = section_item.text or ''
                                label_version = section_item.version or ''
                                os.write( fd, '        <label id="%s" text="%s" version="%s" />\n' % ( label_id, label_text, label_version ) )
                    os.write( fd, '    </section>\n' )
        os.write( fd, '</toolbox>\n' )
        os.close( fd )
        shutil.move( filename, os.path.abspath( self.integrated_tool_panel_config ) )
        os.chmod( self.integrated_tool_panel_config, 0644 )
    def get_tool( self, tool_id, tool_version=None, get_all_versions=False ):
        """Attempt to locate a tool in the tool box."""
        if tool_id in self.tools_by_id and not get_all_versions:
            #tool_id exactly matches an available tool by id (which is 'old' tool_id or guid)
            return self.tools_by_id[ tool_id ]
        #exact tool id match not found, or all versions requested, search for other options, e.g. migrated tools or different versions
        rval = []
        tv = self.__get_tool_version( tool_id )
        if tv:
            tool_version_ids = tv.get_version_ids( self.app )
            for tool_version_id in tool_version_ids:
                if tool_version_id in self.tools_by_id:
                    rval.append( self.tools_by_id[ tool_version_id ] )
        if not rval:
            #still no tool, do a deeper search and try to match by old ids
            for tool in self.tools_by_id.itervalues():
                if tool.old_id == tool_id:
                    rval.append( tool )
        if rval:
            if get_all_versions:
                return rval
            else:
                if tool_version:
                    #return first tool with matching version
                    for tool in rval:
                        if tool.version == tool_version:
                            return tool
                #No tool matches by version, simply return the first available tool found
                return rval[0] 
        return None
    def get_loaded_tools_by_lineage( self, tool_id ):
        """Get all loaded tools associated by lineage to the tool whose id is tool_id."""
        tv = self.__get_tool_version( tool_id )
        if tv:
            tool_version_ids = tv.get_version_ids( self.app )
            available_tool_versions = []
            for tool_version_id in tool_version_ids:
                if tool_version_id in self.tools_by_id:
                    available_tool_versions.append( self.tools_by_id[ tool_version_id ] )
            return available_tool_versions
        else:
            if tool_id in self.tools_by_id:
                tool = self.tools_by_id[ tool_id ]
                return [ tool ]
        return []
    def __get_tool_version( self, tool_id ):
        """Return a ToolVersion if one exists for the tool_id"""
        return self.sa_session.query( self.app.model.ToolVersion ) \
                              .filter( self.app.model.ToolVersion.table.c.tool_id == tool_id ) \
                              .first()
    def __get_tool_shed_repository( self, tool_shed, name, owner, installed_changeset_revision ):
        return self.sa_session.query( self.app.model.ToolShedRepository ) \
                              .filter( and_( self.app.model.ToolShedRepository.table.c.tool_shed == tool_shed,
                                             self.app.model.ToolShedRepository.table.c.name == name,
                                             self.app.model.ToolShedRepository.table.c.owner == owner,
                                             self.app.model.ToolShedRepository.table.c.installed_changeset_revision == installed_changeset_revision ) ) \
                              .first()
    def load_tool_tag_set( self, elem, panel_dict, integrated_panel_dict, tool_path, load_panel_dict, guid=None, index=None ):
        try:
            path = elem.get( "file" )
            if guid is None:
                tool_shed_repository = None
                can_load_into_panel_dict = True
            else:
                # The tool is contained in an installed tool shed repository, so load
                # the tool only if the repository has not been marked deleted.
                tool_shed = elem.find( "tool_shed" ).text
                repository_name = elem.find( "repository_name" ).text
                repository_owner = elem.find( "repository_owner" ).text
                installed_changeset_revision_elem = elem.find( "installed_changeset_revision" )
                if installed_changeset_revision_elem is None:
                    # Backward compatibility issue - the tag used to be named 'changeset_revision'.
                    installed_changeset_revision_elem = elem.find( "changeset_revision" )
                installed_changeset_revision = installed_changeset_revision_elem.text
                tool_shed_repository = self.__get_tool_shed_repository( tool_shed, repository_name, repository_owner, installed_changeset_revision )
                if tool_shed_repository:
                    # Only load tools if the repository is not deactivated or uninstalled.
                    can_load_into_panel_dict = not tool_shed_repository.deleted
                else:
                    # If there is not yet a tool_shed_repository record, we're in the process of installing
                    # a new repository, so any included tools can be loaded into the tool panel.
                    can_load_into_panel_dict = True
            tool = self.load_tool( os.path.join( tool_path, path ), guid=guid )
            key = 'tool_%s' % str( tool.id )
            if can_load_into_panel_dict:
                if guid is not None:
                    tool.tool_shed = tool_shed
                    tool.repository_name = repository_name
                    tool.repository_owner = repository_owner
                    tool.installed_changeset_revision = installed_changeset_revision
                    tool.guid = guid
                    tool.version = elem.find( "version" ).text
                # Make sure the tool has a tool_version.
                if not self.__get_tool_version( tool.id ):
                    tool_version = self.app.model.ToolVersion( tool_id=tool.id, tool_shed_repository=tool_shed_repository )
                    self.sa_session.add( tool_version )
                    self.sa_session.flush()
                # Load the tool's lineage ids.
                tool.lineage_ids = tool.tool_version.get_version_ids( self.app )
                if self.app.config.get_bool( 'enable_tool_tags', False ):
                    tag_names = elem.get( "tags", "" ).split( "," )
                    for tag_name in tag_names:
                        if tag_name == '':
                            continue
                        tag = self.sa_session.query( self.app.model.Tag ).filter_by( name=tag_name ).first()
                        if not tag:
                            tag = self.app.model.Tag( name=tag_name )
                            self.sa_session.add( tag )
                            self.sa_session.flush()
                            tta = self.app.model.ToolTagAssociation( tool_id=tool.id, tag_id=tag.id )
                            self.sa_session.add( tta )
                            self.sa_session.flush()
                        else:
                            for tagged_tool in tag.tagged_tools:
                                if tagged_tool.tool_id == tool.id:
                                    break
                            else:
                                tta = self.app.model.ToolTagAssociation( tool_id=tool.id, tag_id=tag.id )
                                self.sa_session.add( tta )
                                self.sa_session.flush()
                #if tool.id not in self.tools_by_id:
                # Allow for the same tool to be loaded into multiple places in the tool panel.  We have to handle the case where the tool is contained
                # in a repository installed from the tool shed, and the Galaxy administrator has retrieved updates to the installed repository.  In this
                # case, the tool may have been updated, but the version was not changed, so the tool should always be reloaded here.  We used to only load
                # the tool if it's it was not found in self.tools_by_id, but performing that check did not enable this scenario.
                self.tools_by_id[ tool.id ] = tool
                if load_panel_dict:
                    self.__add_tool_to_tool_panel( tool.id, panel_dict, section=isinstance( panel_dict, galaxy.tools.ToolSection ) )
            # Always load the tool into the integrated_panel_dict, or it will not be included in the integrated_tool_panel.xml file.
            if key in integrated_panel_dict or index is None:
                integrated_panel_dict[ key ] = tool
            else:
                integrated_panel_dict.insert( index, key, tool )
        except:
            log.exception( "Error reading tool from path: %s" % path )
    def load_workflow_tag_set( self, elem, panel_dict, integrated_panel_dict, load_panel_dict, index=None ):
        try:
            # TODO: should id be encoded?
            workflow_id = elem.get( 'id' )
            workflow = self.load_workflow( workflow_id )
            self.workflows_by_id[ workflow_id ] = workflow
            key = 'workflow_' + workflow_id
            if load_panel_dict:
                panel_dict[ key ] = workflow
            # Always load workflows into the integrated_panel_dict.
            if key in integrated_panel_dict or index is None:
                integrated_panel_dict[ key ] = workflow
            else:
                integrated_panel_dict.insert( index, key, workflow )
        except:
            log.exception( "Error loading workflow: %s" % workflow_id )
    def load_label_tag_set( self, elem, panel_dict, integrated_panel_dict, load_panel_dict, index=None ):
        label = ToolSectionLabel( elem )
        key = 'label_' + label.id
        if load_panel_dict:
            panel_dict[ key ] = label
        if key in integrated_panel_dict or index is None:
            integrated_panel_dict[ key ] = label
        else:
            integrated_panel_dict.insert( index, key, label )
    def load_section_tag_set( self, elem, tool_path, load_panel_dict, index=None ):
        key = 'section_' + elem.get( "id" )
        if key in self.tool_panel:
            section = self.tool_panel[ key ]
            elems = section.elems
        else:
            section = ToolSection( elem )
            elems = section.elems
        if key in self.integrated_tool_panel:
            integrated_section = self.integrated_tool_panel[ key ]
            integrated_elems = integrated_section.elems
        else:
            integrated_section = ToolSection( elem )
            integrated_elems = integrated_section.elems
        for sub_index, sub_elem in enumerate( elem ):
            if sub_elem.tag == 'tool':
                self.load_tool_tag_set( sub_elem, elems, integrated_elems, tool_path, load_panel_dict, guid=sub_elem.get( 'guid' ), index=sub_index )
            elif sub_elem.tag == 'workflow':
                self.load_workflow_tag_set( sub_elem, elems, integrated_elems, load_panel_dict, index=sub_index )
            elif sub_elem.tag == 'label':
                self.load_label_tag_set( sub_elem, elems, integrated_elems, load_panel_dict, index=sub_index )
        if load_panel_dict:
            self.tool_panel[ key ] = section
        # Always load sections into the integrated_tool_panel.
        if key in self.integrated_tool_panel or index is None:
            self.integrated_tool_panel[ key ] = integrated_section
        else:
            self.integrated_tool_panel.insert( index, key, integrated_section )
    def load_tool( self, config_file, guid=None ):
        """Load a single tool from the file named by `config_file` and return an instance of `Tool`."""
        # Parse XML configuration file and get the root element
        tree = util.parse_xml( config_file )
        root = tree.getroot()
        # Allow specifying a different tool subclass to instantiate
        if root.find( "type" ) is not None:
            type_elem = root.find( "type" )
            module = type_elem.get( 'module', 'galaxy.tools' )
            cls = type_elem.get( 'class' )
            mod = __import__( module, globals(), locals(), [cls] )
            ToolClass = getattr( mod, cls )
        elif root.get( 'tool_type', None ) is not None:
            ToolClass = tool_types.get( root.get( 'tool_type' ) )
        else:
            ToolClass = Tool
        return ToolClass( config_file, root, self.app, guid=guid )
    def reload_tool_by_id( self, tool_id ):
        """
        Attempt to reload the tool identified by 'tool_id', if successful
        replace the old tool.
        """
        if tool_id not in self.tools_by_id:
            message = "No tool with id %s" % tool_id
            status = 'error'
        else:
            old_tool = self.tools_by_id[ tool_id ]
            new_tool = self.load_tool( old_tool.config_file )
            # The tool may have been installed from a tool shed, so set the tool shed attributes.
            # Since the tool version may have changed, we don't override it here.
            new_tool.id = old_tool.id
            new_tool.guid = old_tool.guid
            new_tool.tool_shed = old_tool.tool_shed
            new_tool.repository_name = old_tool.repository_name
            new_tool.repository_owner = old_tool.repository_owner
            new_tool.installed_changeset_revision = old_tool.installed_changeset_revision
            new_tool.old_id = old_tool.old_id
            # Replace old_tool with new_tool in self.tool_panel
            tool_key = 'tool_' + tool_id
            for key, val in self.tool_panel.items():
                if key == tool_key:
                    self.tool_panel[ key ] = new_tool
                    break
                elif key.startswith( 'section' ):
                    if tool_key in val.elems:
                        self.tool_panel[ key ].elems[ tool_key ] = new_tool
                        break
            self.tools_by_id[ tool_id ] = new_tool
            message = "Reloaded the tool:<br/>"
            message += "<b>name:</b> %s<br/>" % old_tool.name
            message += "<b>id:</b> %s<br/>" % old_tool.id
            message += "<b>version:</b> %s" % old_tool.version
            status = 'done'
        return message, status
    def load_workflow( self, workflow_id ):
        """
        Return an instance of 'Workflow' identified by `id`, 
        which is encoded in the tool panel.
        """
        id = self.app.security.decode_id( workflow_id )
        stored = self.app.model.context.query( self.app.model.StoredWorkflow ).get( id )
        return stored.latest_workflow
    def init_dependency_manager( self ):
        if self.app.config.use_tool_dependencies:
            self.dependency_manager = DependencyManager( [ self.app.config.tool_dependency_dir ] )
        else:
            self.dependency_manager = None
    @property
    def sa_session( self ):
        """
        Returns a SQLAlchemy session
        """
        return self.app.model.context
        
    def to_dict( self, trans, in_panel=True, trackster=False ):
        
        def filter_for_panel( item, filters ):
            """
            Filters tool panel elements so that only those that are compatible
            with provided filters are kept.
            """
            def _apply_filter( filter_item, filter_list ):
                for filter_method in filter_list:
                    if not filter_method( filter_item ):
                        return False
                return True
            if isinstance( item, Tool ):
                if _apply_filter( item, filters[ 'tool' ] ):
                    return item
            elif isinstance( item, ToolSectionLabel ):
                if _apply_filter( item, filters[ 'label' ] ): 
                    return item
            elif isinstance( item, ToolSection ):
                # Filter section item-by-item. Only show a label if there are 
                # non-filtered tools below it.
                
                if _apply_filter( item, filters[ 'section' ] ):
                    cur_label_key = None
                    tools_under_label = False
                    filtered_elems = item.elems.copy()
                    for key, section_item in item.elems.items():
                        if isinstance( section_item, Tool ):
                            # Filter tool.
                            if _apply_filter( section_item, filters[ 'tool' ] ):
                                tools_under_label = True
                            else:
                                del filtered_elems[ key ]
                        elif isinstance( section_item, ToolSectionLabel ):
                            # If there is a label and it does not have tools, 
                            # remove it.
                            if ( cur_label_key and not tools_under_label ) or not _apply_filter( section_item, filters[ 'label' ] ):
                                del filtered_elems[ cur_label_key ]
                            
                            # Reset attributes for new label.
                            cur_label_key = key
                            tools_under_label = False
                            
                    
                    # Handle last label.
                    if cur_label_key and not tools_under_label:
                        del filtered_elems[ cur_label_key ]
                            
                    # Only return section if there are elements.
                    if len( filtered_elems ) != 0:
                        copy = item.copy()
                        copy.elems = filtered_elems
                        return copy
                    
            return None
        
        #    
        # Dictify toolbox.
        # 
        
        if in_panel:
            panel_elts = [ val for val in self.tool_panel.itervalues() ]
            
            # Filter if necessary.
            filters = dict( tool=[ lambda x: not x._is_hidden_for_user( trans.user ) ], section=[], label=[] ) #hidden tools filter
            if trackster:
                filters[ 'tool' ].append( lambda x: x.trackster_conf ) # If tool has a trackster config, it can be used in Trackster.
            filtered_panel_elts = []
            for index, elt in enumerate( panel_elts ):
                elt = filter_for_panel( elt, filters )
                if elt:
                    filtered_panel_elts.append( elt )
            panel_elts = filtered_panel_elts
            
            # Produce panel.
            rval = []
            for elt in panel_elts:
                rval.append( elt.to_dict( trans, for_link=True ) )
        else:
            tools = []
            for id, tool in self.app.toolbox.tools_by_id.items():
                tools.append( tool.to_dict( trans ) )
            rval = tools

        return rval
    
class ToolSection( object ):
    """
    A group of tools with similar type/purpose that will be displayed as a
    group in the user interface.
    """
    def __init__( self, elem=None ):
        f = lambda elem, val: elem is not None and elem.get( val ) or ''
        self.name = f( elem, 'name' )
        self.id = f( elem, 'id' )
        self.version = f( elem, 'version' )
        self.elems = odict()
        
    def copy( self ):
        copy = ToolSection()
        copy.name = self.name
        copy.id = self.id
        copy.version = self.version
        copy.elems = self.elems.copy()
        return copy
        
    def to_dict( self, trans, for_link=False ):
        """ Return a dict that includes section's attributes. """
        section_elts = []
        for key, val in self.elems.items():
            section_elts.append( val.to_dict( trans, for_link=for_link ) )
        return { 'type': 'section', 'id': self.id, 'name': self.name, 'version': self.version, 'elems': section_elts }

class ToolSectionLabel( object ):
    """
    A label for a set of tools that can be displayed above groups of tools
    and sections in the user interface
    """
    def __init__( self, elem ):
        self.text = elem.get( "text" )
        self.id = elem.get( "id" )
        self.version = elem.get( "version" ) or ''
        
    def to_dict( self, trans, **kwargs ):
        """ Return a dict that includes label's attributes. """
        return { 'type': 'label', 'id': self.id, 'name': self.text, 'version': self.version }

class DefaultToolState( object ):
    """
    Keeps track of the state of a users interaction with a tool between 
    requests. The default tool state keeps track of the current page (for 
    multipage "wizard" tools) and the values of all parameters.
    """
    def __init__( self ):
        self.page = 0
        self.inputs = None
    def encode( self, tool, app, secure=True ):
        """
        Convert the data to a string
        """
        # Convert parameters to a dictionary of strings, and save curent
        # page in that dict
        value = params_to_strings( tool.inputs, self.inputs, app )
        value["__page__"] = self.page
        value = simplejson.dumps( value )
        # Make it secure
        if secure:
            a = hmac_new( app.config.tool_secret, value )
            b = binascii.hexlify( value )
            return "%s:%s" % ( a, b )
        else:
            return value
    def decode( self, value, tool, app, secure=True ):
        """
        Restore the state from a string
        """
        if secure:
            # Extract and verify hash
            a, b = value.split( ":" )
            value = binascii.unhexlify( b )
            test = hmac_new( app.config.tool_secret, value )
            assert a == test
        # Restore from string
        values = json_fix( simplejson.loads( value ) )
        self.page = values.pop( "__page__" )
        self.inputs = params_from_strings( tool.inputs, values, app, ignore_errors=True )

class ToolOutput( object ):
    """
    Represents an output datasets produced by a tool. For backward
    compatibility this behaves as if it were the tuple::

      (format, metadata_source, parent)  
    """

    def __init__( self, name, format=None, format_source=None, metadata_source=None, 
                  parent=None, label=None, filters = None, actions = None, hidden=False ):
        self.name = name
        self.format = format
        self.format_source = format_source
        self.metadata_source = metadata_source
        self.parent = parent
        self.label = label
        self.filters = filters or []
        self.actions = actions
        self.hidden = hidden

    # Tuple emulation

    def __len__( self ): 
        return 3

    def __getitem__( self, index ):
        if index == 0: 
            return self.format
        elif index == 1:
            return self.metadata_source
        elif index == 2:
            return self.parent
        else:
            raise IndexError( index )

    def __iter__( self ):
        return iter( ( self.format, self.metadata_source, self.parent ) )
        
    def to_dict( self ):
        return {
            'name': self.name,
            'format': self.format,
            'label': self.label,
            'hidden': self.hidden
        }

class ToolRequirement( object ):
    """
    Represents an external requirement that must be available for the tool to run (for example, a program, package, or library).
    Requirements can optionally assert a specific version.
    """
    def __init__( self, name=None, type=None, version=None ):
        self.name = name
        self.type = type
        self.version = version

<<<<<<< HEAD
class ToolParallelismInfo(object):
    """
    Stores the information (if any) for running multiple instances of the tool in parallel
    on the same set of inputs.
    """
    def __init__(self, tag):
        self.method = tag.get('method')
        self.attributes = dict([item for item in tag.attrib.items() if item[0] != 'method' ])
        if len(self.attributes) == 0:
            # legacy basic mode - provide compatible defaults
            self.attributes['split_size'] = 20
            self.attributes['split_mode'] = 'number_of_parts'

class Tool( object ):
=======
class Tool:
>>>>>>> 07f9ffea
    """
    Represents a computational tool that can be executed through Galaxy. 
    """
    
    tool_type = 'default'
    
    def __init__( self, config_file, root, app, guid=None ):
        """Load a tool from the config named by `config_file`"""
        # Determine the full path of the directory where the tool config is
        self.config_file = config_file
        self.tool_dir = os.path.dirname( config_file )
        self.app = app
        #setup initial attribute values
        self.inputs = odict()
        self.stdio_exit_codes = list()
        self.stdio_regexes = list()
        self.inputs_by_page = list()
        self.display_by_page = list()
        self.action = '/tool_runner/index'
        self.target = 'galaxy_main'
        self.method = 'post'
        self.check_values = True
        self.nginx_upload = False
        self.input_required = False
        self.display_interface = True
        self.require_login = False
        # Define a place to keep track of all input parameters.  These
        # differ from the inputs dictionary in that inputs can be page
        # elements like conditionals, but input_params are basic form
        # parameters like SelectField objects.  This enables us to more
        # easily ensure that parameter dependencies like index files or
        # tool_data_table_conf.xml entries exist.
        self.input_params = []
        # Attributes of tools installed from Galaxy tool sheds.
        self.tool_shed = None
        self.repository_name = None
        self.repository_owner = None
        self.installed_changeset_revision = None
        # The tool.id value will be the value of guid, but we'll keep the
        # guid attribute since it is useful to have.
        self.guid = guid
        self.old_id = None
        self.version = None
        # Enable easy access to this tool's version lineage.
        self.lineage_ids = []
        # Parse XML element containing configuration
        self.parse( root, guid=guid )
        self.external_runJob_script = app.config.drmaa_external_runjob_script
    @property
    def sa_session( self ):
        """Returns a SQLAlchemy session"""
        return self.app.model.context
    @property
    def tool_version( self ):
        """Return a ToolVersion if one exists for our id"""
        return self.sa_session.query( self.app.model.ToolVersion ) \
                              .filter( self.app.model.ToolVersion.table.c.tool_id == self.id ) \
                              .first()
    @property
    def tool_versions( self ):
        # If we have versions, return them.
        tool_version = self.tool_version
        if tool_version:
            return tool_version.get_versions( self.app )
        return []
    @property
    def tool_version_ids( self ):
        # If we have versions, return a list of their tool_ids.
        tool_version = self.tool_version
        if tool_version:
            return tool_version.get_version_ids( self.app )
        return []
    @property
    def tool_shed_repository( self ):
        # If this tool is included in an installed tool shed repository, return it.
        if self.tool_shed:
            return galaxy.util.shed_util_common.get_tool_shed_repository_by_shed_name_owner_installed_changeset_revision( self.app,
                                                                                                                          self.tool_shed,
                                                                                                                          self.repository_name,
                                                                                                                          self.repository_owner,
                                                                                                                          self.installed_changeset_revision )
        return None
    def __get_job_run_config( self, run_configs, key, job_params=None ):
        # Look through runners/handlers to find one with matching parameters.
        available_configs = []
        if len( run_configs ) == 1:
            # Most tools have a single config.
            return run_configs[0][ key ] # return to avoid random when this will be the case most of the time
        elif job_params is None:
            # Use job config with no params
            for config in run_configs:
                if "params" not in config:
                    available_configs.append( config )
        else:
            # Find config with matching parameters.
            for config in run_configs:
                if "params" in config:
                    match = True
                    config_params = config[ "params" ]
                    for param, value in job_params.items():
                        if param not in config_params or \
                           config_params[ param ] != job_params[ param ]:
                           match = False
                           break
                    if match:
                        available_configs.append( config )
        return random.choice( available_configs )[ key ]
    def get_job_runner_url( self, job_params=None ):
        return self.__get_job_run_config( self.job_runners, key='url', job_params=job_params )
    def get_job_handler( self, job_params=None ):
        return self.__get_job_run_config( self.job_handlers, key='name', job_params=job_params )
    def parse( self, root, guid=None ):
        """
        Read tool configuration from the element `root` and fill in `self`.
        """
        # Get the (user visible) name of the tool
        self.name = root.get( "name" )
        if not self.name: 
            raise Exception, "Missing tool 'name'"
        # Get the UNIQUE id for the tool 
        self.old_id = root.get( "id" )
        if guid is None:
            self.id = self.old_id
        else:
            self.id = guid
        if not self.id: 
            raise Exception, "Missing tool 'id'"
        self.version = root.get( "version" )
        if not self.version:
            # For backward compatibility, some tools may not have versions yet.
            self.version = "1.0.0"
        # Support multi-byte tools
        self.is_multi_byte = util.string_as_bool( root.get( "is_multi_byte", False ) )
        # Force history to fully refresh after job execution for this tool. 
        # Useful i.e. when an indeterminate number of outputs are created by 
        # a tool.
        self.force_history_refresh = util.string_as_bool( root.get( 'force_history_refresh', 'False' ) )
        self.display_interface = util.string_as_bool( root.get( 'display_interface', str( self.display_interface ) ) )
        self.require_login = util.string_as_bool( root.get( 'require_login', str( self.require_login ) ) )
        # Load input translator, used by datasource tools to change names/values of incoming parameters
        self.input_translator = root.find( "request_param_translation" )
        if self.input_translator:
            self.input_translator = ToolInputTranslator.from_element( self.input_translator )
        # Command line (template). Optional for tools that do not invoke a local program  
        command = root.find("command")
        if command is not None and command.text is not None:
            self.command = command.text.lstrip() # get rid of leading whitespace
            # Must pre-pend this AFTER processing the cheetah command template
            self.interpreter = command.get( "interpreter", None )
        else:
            self.command = ''
            self.interpreter = None
        # Parameters used to build URL for redirection to external app
        redirect_url_params = root.find( "redirect_url_params" )
        if redirect_url_params is not None and redirect_url_params.text is not None:
            # get rid of leading / trailing white space
            redirect_url_params = redirect_url_params.text.strip()
            # Replace remaining white space with something we can safely split on later
            # when we are building the params
            self.redirect_url_params = redirect_url_params.replace( ' ', '**^**' )
        else:
            self.redirect_url_params = ''
        # Short description of the tool
        self.description = util.xml_text(root, "description")
        # Versioning for tools        
        self.version_string_cmd = None
        version_cmd = root.find("version_command")
        if version_cmd is not None:
            self.version_string_cmd = version_cmd.text
            version_cmd_interpreter = version_cmd.get( "interpreter", None )
            if version_cmd_interpreter:
                executable = self.version_string_cmd.split()[0]
                abs_executable = os.path.abspath(os.path.join(self.tool_dir, executable))
                command_line = self.version_string_cmd.replace(executable, abs_executable, 1)
                self.version_string_cmd = self.interpreter + " " + command_line
        # Parallelism for tasks, read from tool config.
        parallelism = root.find("parallelism")
        if parallelism is not None and parallelism.get("method"):
            self.parallelism = ParallelismInfo(parallelism)
        else:
            self.parallelism = None
        # Set job handler(s). Each handler is a dict with 'url' and, optionally, 'params'.
        self_ids = [ self.id.lower() ]
        if self.old_id != self.id:
            # Handle toolshed guids
            self_ids = [ self.id.lower(), self.id.lower().rsplit('/',1)[0], self.old_id.lower() ]
        self.job_handlers = [ { "name" : name } for name in self.app.config.default_job_handlers ]
        # Set custom handler(s) if they're defined.
        for self_id in self_ids:
            if self_id in self.app.config.tool_handlers:
                self.job_handlers = self.app.config.tool_handlers[ self_id ]
                break
        # Set job runner(s). Each runner is a dict with 'url' and, optionally, 'params'.
        # Set job runner to the cluster default
        self.job_runners = [ { "url" : self.app.config.default_cluster_job_runner } ]
        # Set custom runner(s) if they're defined.
        for self_id in self_ids:
            if self_id in self.app.config.tool_runners:
                self.job_runners = self.app.config.tool_runners[ self_id ]
                break
        # Is this a 'hidden' tool (hidden in tool menu)
        self.hidden = util.xml_text(root, "hidden")
        if self.hidden: self.hidden = util.string_as_bool(self.hidden)
        # Load any tool specific code (optional) Edit: INS 5/29/2007,
        # allow code files to have access to the individual tool's
        # "module" if it has one.  Allows us to reuse code files, etc.
        self.code_namespace = dict()
        self.hook_map = {}
        for code_elem in root.findall("code"):
            for hook_elem in code_elem.findall("hook"):
                for key, value in hook_elem.items():
                    # map hook to function
                    self.hook_map[key]=value
            file_name = code_elem.get("file")
            code_path = os.path.join( self.tool_dir, file_name )
            execfile( code_path, self.code_namespace )
        # Load any tool specific options (optional)
        self.options = dict( sanitize=True, refresh=False )
        for option_elem in root.findall("options"):
            for option, value in self.options.copy().items():
                if isinstance(value, type(False)):
                    self.options[option] = util.string_as_bool(option_elem.get(option, str(value)))
                else:
                    self.options[option] = option_elem.get(option, str(value))
        self.options = Bunch(** self.options)
        # Parse tool inputs (if there are any required)
        self.parse_inputs( root )
        # Parse tool help
        self.parse_help( root )
        # Description of outputs produced by an invocation of the tool
        self.parse_outputs( root )
        # Parse result handling for tool exit codes and stdout/stderr messages:
        self.parse_stdio( root )
        # Any extra generated config files for the tool
        self.config_files = []
        conf_parent_elem = root.find("configfiles")
        if conf_parent_elem:
            for conf_elem in conf_parent_elem.findall( "configfile" ):
                name = conf_elem.get( "name" )
                filename = conf_elem.get( "filename", None )
                text = conf_elem.text
                self.config_files.append( ( name, filename, text ) )
        # Action
        action_elem = root.find( "action" )
        if action_elem is None:
            self.tool_action = DefaultToolAction()
        else:
            module = action_elem.get( 'module' )
            cls = action_elem.get( 'class' )
            mod = __import__( module, globals(), locals(), [cls])
            self.tool_action = getattr( mod, cls )()
        # User interface hints
        self.uihints = {}
        uihints_elem = root.find( "uihints" )
        if uihints_elem is not None:
            for key, value in uihints_elem.attrib.iteritems():
                self.uihints[ key ] = value
        # Tests
        tests_elem = root.find( "tests" )
        if tests_elem:
            try:
                self.parse_tests( tests_elem )
            except:
                log.exception( "Failed to parse tool tests" )
        else:
            self.tests = None
        # Requirements (dependencies)
        self.requirements = []
        requirements_elem = root.find( "requirements" )
        if requirements_elem:
            self.parse_requirements( requirements_elem )
        # Determine if this tool can be used in workflows
        self.is_workflow_compatible = self.check_workflow_compatible()
        # Trackster configuration.
        trackster_conf = root.find( "trackster_conf" )
        if trackster_conf is not None:
            self.trackster_conf = TracksterConfig.parse( trackster_conf )
        else:
            self.trackster_conf = None
    def parse_inputs( self, root ):
        r"""
        Parse the "<inputs>" element and create appropriate `ToolParameter`s.
        This implementation supports multiple pages and grouping constructs.
        """
        # Load parameters (optional)
        input_elem = root.find("inputs")
        enctypes = set()
        if input_elem:
            # Handle properties of the input form
            self.check_values = util.string_as_bool( input_elem.get("check_values", self.check_values ) )
            self.nginx_upload = util.string_as_bool( input_elem.get( "nginx_upload", self.nginx_upload ) )
            self.action = input_elem.get( 'action', self.action )
            # If we have an nginx upload, save the action as a tuple instead of
            # a string. The actual action needs to get url_for run to add any
            # prefixes, and we want to avoid adding the prefix to the
            # nginx_upload_path. This logic is handled in the tool_form.mako
            # template.
            if self.nginx_upload and self.app.config.nginx_upload_path:
                if '?' in urllib.unquote_plus( self.action ):
                    raise Exception( 'URL parameters in a non-default tool action can not be used ' \
                                     'in conjunction with nginx upload.  Please convert them to ' \
                                     'hidden POST parameters' )
                self.action = (self.app.config.nginx_upload_path + '?nginx_redir=',
                        urllib.unquote_plus(self.action))
            self.target = input_elem.get( "target", self.target )
            self.method = input_elem.get( "method", self.method )
            # Parse the actual parameters
            # Handle multiple page case
            pages = input_elem.findall( "page" )
            for page in ( pages or [ input_elem ] ):
                display, inputs = self.parse_input_page( page, enctypes )
                self.inputs_by_page.append( inputs )
                self.inputs.update( inputs )
                self.display_by_page.append( display )
        else:
            self.inputs_by_page.append( self.inputs )
            self.display_by_page.append( None )
        self.display = self.display_by_page[0]
        self.npages = len( self.inputs_by_page )
        self.last_page = len( self.inputs_by_page ) - 1
        self.has_multiple_pages = bool( self.last_page )
        # Determine the needed enctype for the form
        if len( enctypes ) == 0:
            self.enctype = "application/x-www-form-urlencoded"
        elif len( enctypes ) == 1:
            self.enctype = enctypes.pop()
        else:
            raise Exception, "Conflicting required enctypes: %s" % str( enctypes )
        # Check if the tool either has no parameters or only hidden (and
        # thus hardcoded) parameters. FIXME: hidden parameters aren't
        # parameters at all really, and should be passed in a different
        # way, making this check easier.
        for param in self.inputs.values():
            if not isinstance( param, ( HiddenToolParameter, BaseURLToolParameter ) ):
                self.input_required = True
                break
    def parse_help( self, root ):
        """
        Parse the help text for the tool. Formatted in reStructuredText, but 
        stored as Mako to allow for dynamic image paths. 
        This implementation supports multiple pages.
        """
        # TODO: Allow raw HTML or an external link.
        self.help = root.find("help")
        self.help_by_page = list()
        help_header = ""
        help_footer = ""
        if self.help is not None:
            help_pages = self.help.findall( "page" )
            help_header = self.help.text
            try:
                self.help = Template( util.rst_to_html(self.help.text), input_encoding='utf-8',
                                      output_encoding='utf-8', default_filters=[ 'decode.utf8' ],
                                      encoding_errors='replace' )
            except:
                log.exception( "error in help for tool %s" % self.name )
            # Multiple help page case
            if help_pages:
                for help_page in help_pages:
                    self.help_by_page.append( help_page.text )
                    help_footer = help_footer + help_page.tail
        # Each page has to rendered all-together because of backreferences allowed by rst
        try:
            self.help_by_page = [ Template( util.rst_to_html( help_header + x + help_footer, 
                                            input_encoding='utf-8', output_encoding='utf-8', 
                                            default_filters=[ 'decode.utf8' ],
                                            encoding_errors='replace' ) )
                                  for x in self.help_by_page ]
        except:
            log.exception( "error in multi-page help for tool %s" % self.name )
        # Pad out help pages to match npages ... could this be done better?
        while len( self.help_by_page ) < self.npages: 
            self.help_by_page.append( self.help )
    def parse_outputs( self, root ):
        """
        Parse <outputs> elements and fill in self.outputs (keyed by name)
        """
        self.outputs = odict()
        out_elem = root.find("outputs")
        if not out_elem:
            return
        for data_elem in out_elem.findall("data"):
            output = ToolOutput( data_elem.get("name") )
            output.format = data_elem.get("format", "data")
            output.change_format = data_elem.findall("change_format")
            output.format_source = data_elem.get("format_source", None)
            output.metadata_source = data_elem.get("metadata_source", "")
            output.parent = data_elem.get("parent", None)
            output.label = util.xml_text( data_elem, "label" )
            output.count = int( data_elem.get("count", 1) )
            output.filters = data_elem.findall( 'filter' )
            output.from_work_dir = data_elem.get("from_work_dir", None)
            output.hidden = util.string_as_bool( data_elem.get("hidden", "") )
            output.tool = self
            output.actions = ToolOutputActionGroup( output, data_elem.find( 'actions' ) )
            self.outputs[ output.name ] = output

    # TODO: Include the tool's name in any parsing warnings.
    def parse_stdio( self, root ):
        """
        Parse <stdio> element(s) and fill in self.return_codes, 
        self.stderr_rules, and self.stdout_rules. Return codes have a range 
        and an error type (fault or warning).  Stderr and stdout rules have 
        a regular expression and an error level (fault or warning).
        """
        try:
            self.stdio_exit_codes = list()
            self.stdio_regexes = list()

            # We should have a single <stdio> element, but handle the case for 
            # multiples. 
            # For every stdio element, add all of the exit_code and regex 
            # subelements that we find:
            for stdio_elem in ( root.findall( 'stdio' ) ):
                self.parse_stdio_exit_codes( stdio_elem )
                self.parse_stdio_regexes( stdio_elem )
        except Exception, e:
            log.error( "Exception in parse_stdio! " + str(sys.exc_info()) )

    def parse_stdio_exit_codes( self, stdio_elem ):
        """
        Parse the tool's <stdio> element's <exit_code> subelements.
        This will add all of those elements, if any, to self.stdio_exit_codes. 
        """
        try:
            # Look for all <exit_code> elements. Each exit_code element must 
            # have a range/value.
            # Exit-code ranges have precedence over a single exit code. 
            # So if there are value and range attributes, we use the range
            # attribute. If there is neither a range nor a value, then print
            # a warning and skip to the next.
            for exit_code_elem in ( stdio_elem.findall( "exit_code" ) ):
                exit_code = ToolStdioExitCode()
                # Each exit code has an optional description that can be
                # part of the "desc" or "description" attributes:
                exit_code.desc = exit_code_elem.get( "desc" )
                if None == exit_code.desc:
                    exit_code.desc = exit_code_elem.get( "description" )
                # Parse the error level: 
                exit_code.error_level = (
                    self.parse_error_level( exit_code_elem.get( "level" )))
                code_range = exit_code_elem.get( "range", "" )
                if None == code_range:
                    code_range = code_elem.get( "value", "" )
                if None == code_range:
                    log.warning( "Tool stdio exit codes must have "
                               + "a range or value" )
                    continue
                # Parse the range. We look for:
                #   :Y
                #  X:
                #  X:Y   - Split on the colon. We do not allow a colon 
                #          without a beginning or end, though we could. 
                # Also note that whitespace is eliminated.
                # TODO: Turn this into a single match - it should be 
                # more efficient.
                code_range = re.sub( "\s", "", code_range )
                code_ranges = re.split( ":", code_range )
                if ( len( code_ranges ) == 2 ):
                    if ( None == code_ranges[0] or '' == code_ranges[0] ):
                        exit_code.range_start = float( "-inf" ) 
                    else:
                        exit_code.range_start = int( code_ranges[0] )
                    if ( None == code_ranges[1] or '' == code_ranges[1] ):
                        exit_code.range_end = float( "inf" ) 
                    else:
                        exit_code.range_end = int( code_ranges[1] )
                # If we got more than one colon, then ignore the exit code.
                elif ( len( code_ranges ) > 2 ):
                    log.warning( "Invalid tool exit_code range %s - ignored"
                               % code_range )
                    continue
                # Else we have a singular value. If it's not an integer, then
                # we'll just write a log message and skip this exit_code.
                else:
                    try:
                        exit_code.range_start = int( code_range )
                    except:
                        log.error( code_range )
                        log.warning( "Invalid range start for tool's exit_code %s: exit_code ignored" % code_range )
                        continue
                    exit_code.range_end = exit_code.range_start
                # TODO: Check if we got ">", ">=", "<", or "<=": 
                # Check that the range, regardless of how we got it, 
                # isn't bogus. If we have two infinite values, then 
                # the start must be -inf and the end must be +inf. 
                # So at least warn about this situation:
                if ( util.isinf( exit_code.range_start ) and 
                     util.isinf( exit_code.range_end ) ):
                    log.warning( "Tool exit_code range %s will match on "
                               + "all exit codes" % code_range )
                self.stdio_exit_codes.append( exit_code )
        except Exception, e: 
            log.error( "Exception in parse_stdio_exit_codes! " 
                     + str(sys.exc_info()) )
            trace = sys.exc_info()[2]
            if ( None != trace ):
                trace_msg = repr( traceback.format_tb( trace ) )
                log.error( "Traceback: %s" % trace_msg ) 

    def parse_stdio_regexes( self, stdio_elem ):
        """ 
        Look in the tool's <stdio> elem for all <regex> subelements
        that define how to look for warnings and fatal errors in 
        stdout and stderr. This will add all such regex elements
        to the Tols's stdio_regexes list.
        """
        try:
            # Look for every <regex> subelement. The regular expression
            # will have "match" and "source" (or "src") attributes. 
            for regex_elem in ( stdio_elem.findall( "regex" ) ):
                # TODO: Fill in ToolStdioRegex
                regex = ToolStdioRegex() 
                # Each regex has an optional description that can be
                # part of the "desc" or "description" attributes:
                regex.desc = regex_elem.get( "desc" )
                if None == regex.desc:
                    regex.desc = regex_elem.get( "description" )
                # Parse the error level 
                regex.error_level = ( 
                    self.parse_error_level( regex_elem.get( "level" ) ) )
                regex.match = regex_elem.get( "match", "" )
                if None == regex.match:
                    # TODO: Convert the offending XML element to a string 
                    log.warning( "Ignoring tool's stdio regex element %s - "
                                 "the 'match' attribute must exist" )
                    continue
                # Parse the output sources. We look for the "src", "source",
                # and "sources" attributes, in that order. If there is no
                # such source, then the source defaults to stderr & stdout.
                # Look for a comma and then look for "err", "error", "out",
                # and "output":
                output_srcs = regex_elem.get( "src" )
                if None == output_srcs:
                    output_srcs = regex_elem.get( "source" )
                if None == output_srcs:
                    output_srcs = regex_elem.get( "sources" )
                if None == output_srcs:
                    output_srcs = "output,error"
                output_srcs = re.sub( "\s", "", output_srcs )
                src_list = re.split( ",", output_srcs ) 
                # Just put together anything to do with "out", including
                # "stdout", "output", etc. Repeat for "stderr", "error",
                # and anything to do with "err". If neither stdout nor
                # stderr were specified, then raise a warning and scan both.
                for src in src_list:
                    if re.search( "out", src, re.IGNORECASE ):
                        regex.stdout_match = True
                    if re.search( "err", src, re.IGNORECASE ):
                        regex.stderr_match = True
                    if (not regex.stdout_match and not regex.stderr_match):
                        log.warning( "Unable to determine if tool stream "
                                   + "source scanning is output, error, "
                                   + "or both. Defaulting to use both." )
                        regex.stdout_match = True
                        regex.stderr_match = True
                self.stdio_regexes.append( regex )
        except Exception, e:
            log.error( "Exception in parse_stdio_exit_codes! " 
                     + str(sys.exc_info()) )
            trace = sys.exc_info()[2]
            if ( None != trace ):
                trace_msg = repr( traceback.format_tb( trace ) )
                log.error( "Traceback: %s" % trace_msg ) 

    # TODO: This method doesn't have to be part of the Tool class.
    def parse_error_level( self, err_level ):
        """
        Return fatal or warning depending on what's in the error level.
        This will assume that the error level fatal is returned if it's 
        unparsable. 
        """
        # What should the default be? I'm claiming it should be fatal:
        # if you went to the trouble to write the rule, then it's 
        # probably a problem. I think there are easily three substantial
        # camps: make it fatal, make it a warning, or, if it's missing,
        # just throw an exception and ignore the exit_code element.
        return_level = StdioErrorLevel.FATAL 
        try:
            if ( None != err_level ):
                if ( re.search( "warning", err_level, re.IGNORECASE ) ):
                    return_level = StdioErrorLevel.WARNING 
                elif ( re.search( "fatal", err_level, re.IGNORECASE ) ):
                    return_level = StdioErrorLevel.FATAL
                else:
                    log.debug( "Error level %s did not match warning/fatal" % err_level )
        except Exception, e:
            log.error( "Exception in parse_error_level " 
                     + str(sys.exc_info() ) )
            trace = sys.exc_info()[2]
            if ( None != trace ):
                trace_msg = repr( traceback.format_tb( trace ) )
                log.error( "Traceback: %s" % trace_msg ) 
        return return_level

    def parse_tests( self, tests_elem ):
        """
        Parse any "<test>" elements, create a `ToolTestBuilder` for each and
        store in `self.tests`.
        """
        self.tests = []
        # Composite datasets need a unique name: each test occurs in a fresh 
        # history, but we'll keep it unique per set of tests
        composite_data_names_counter = 0 
        for i, test_elem in enumerate( tests_elem.findall( 'test' ) ):
            name = test_elem.get( 'name', 'Test-%d' % (i+1) )
            maxseconds = int( test_elem.get( 'maxseconds', '120' ) )
            test = ToolTestBuilder( self, name, maxseconds )
            try:
                for param_elem in test_elem.findall( "param" ):
                    attrib = dict( param_elem.attrib )
                    if 'values' in attrib:
                        value = attrib[ 'values' ].split( ',' )
                    elif 'value' in attrib:
                        value = attrib['value']
                    else:
                        value = None
                    attrib['children'] = list( param_elem.getchildren() )
                    if attrib['children']:
                        # At this time, we can assume having children only 
                        # occurs on DataToolParameter test items but this could 
                        # change and would cause the below parsing to change 
                        # based upon differences in children items
                        attrib['metadata'] = []
                        attrib['composite_data'] = []
                        attrib['edit_attributes'] = []
                        # Composite datasets need to be renamed uniquely
                        composite_data_name = None 
                        for child in attrib['children']:
                            if child.tag == 'composite_data':
                                attrib['composite_data'].append( child )
                                if composite_data_name is None:
                                    # Generate a unique name; each test uses a 
                                    # fresh history
                                    composite_data_name = '_COMPOSITE_RENAMED_%i_' \
                                        % ( composite_data_names_counter )
                                    composite_data_names_counter += 1
                            elif child.tag == 'metadata':
                                attrib['metadata'].append( child )
                            elif child.tag == 'metadata':
                                attrib['metadata'].append( child )
                            elif child.tag == 'edit_attributes':
                                attrib['edit_attributes'].append( child )
                        if composite_data_name:
                            # Composite datasets need implicit renaming; 
                            # inserted at front of list so explicit declarations 
                            # take precedence
                            attrib['edit_attributes'].insert( 0, { 'type': 'name', 'value': composite_data_name } ) 
                    test.add_param( attrib.pop( 'name' ), value, attrib )
                for output_elem in test_elem.findall( "output" ):
                    attrib = dict( output_elem.attrib )
                    name = attrib.pop( 'name', None )
                    if name is None:
                        raise Exception( "Test output does not have a 'name'" )
                    assert_elem = output_elem.find("assert_contents")
                    assert_list = None
                    # Trying to keep testing patch as localized as                                              
                    # possible, this function should be relocated                                               
                    # somewhere more conventional.
                    def convert_elem(elem):
                        """ Converts and XML element to a dictionary format, used by assertion checking code. """
                        tag = elem.tag
                        attributes = dict( elem.attrib )
                        child_elems = list( elem.getchildren() )
                        converted_children = []
                        for child_elem in child_elems:
                            converted_children.append( convert_elem(child_elem) )
                        return {"tag" : tag, "attributes" : attributes, "children" : converted_children}
                    if assert_elem is not None:
                        assert_list = []
                        for assert_child in list(assert_elem):
                            assert_list.append(convert_elem(assert_child))
                    file = attrib.pop( 'file', None )
                    # File no longer required if an list of assertions was present.                             
                    if assert_list is None and file is None:
                        raise Exception( "Test output does not have a 'file'")
                    attributes = {}
                    # Method of comparison
                    attributes['compare'] = attrib.pop( 'compare', 'diff' ).lower() 
                    # Number of lines to allow to vary in logs (for dates, etc) 
                    attributes['lines_diff'] = int( attrib.pop( 'lines_diff', '0' ) ) 
                    # Allow a file size to vary if sim_size compare
                    attributes['delta'] = int( attrib.pop( 'delta', '10000' ) ) 
                    attributes['sort'] = util.string_as_bool( attrib.pop( 'sort', False ) )
                    attributes['extra_files'] = []
                    attributes['assert_list'] = assert_list
                    if 'ftype' in attrib:
                        attributes['ftype'] = attrib['ftype']
                    for extra in output_elem.findall( 'extra_files' ):
                        # File or directory, when directory, compare basename 
                        # by basename
                        extra_type = extra.get( 'type', 'file' ) 
                        extra_name = extra.get( 'name', None )
                        assert extra_type == 'directory' or extra_name is not None, \
                            'extra_files type (%s) requires a name attribute' % extra_type
                        extra_value = extra.get( 'value', None )
                        assert extra_value is not None, 'extra_files requires a value attribute'
                        extra_attributes = {}
                        extra_attributes['compare'] = extra.get( 'compare', 'diff' ).lower() 
                        extra_attributes['delta'] = extra.get( 'delta', '0' ) 
                        extra_attributes['lines_diff'] = int( extra.get( 'lines_diff', '0' ) ) 
                        extra_attributes['sort'] = util.string_as_bool( extra.get( 'sort', False ) )
                        attributes['extra_files'].append( ( extra_type, extra_value, extra_name, extra_attributes ) )
                    test.add_output( name, file, attributes )
            except Exception, e:
                test.error = True
                test.exception = e
            self.tests.append( test )
    def parse_input_page( self, input_elem, enctypes ):
        """
        Parse a page of inputs. This basically just calls 'parse_input_elem',
        but it also deals with possible 'display' elements which are supported
        only at the top/page level (not in groups).
        """
        inputs = self.parse_input_elem( input_elem, enctypes )
        # Display
        display_elem = input_elem.find("display")
        if display_elem is not None:
            display = util.xml_to_string(display_elem)
        else:
            display = None
        return display, inputs
    def parse_input_elem( self, parent_elem, enctypes, context=None ):
        """
        Parse a parent element whose children are inputs -- these could be 
        groups (repeat, conditional) or param elements. Groups will be parsed
        recursively.
        """
        rval = odict()
        context = ExpressionContext( rval, context )
        for elem in parent_elem:
            # Repeat group
            if elem.tag == "repeat":
                group = Repeat()
                group.name = elem.get( "name" )
                group.title = elem.get( "title" )
                group.help = elem.get( "help", None )
                group.inputs = self.parse_input_elem( elem, enctypes, context )
                group.default = int( elem.get( "default", 0 ) )
                group.min = int( elem.get( "min", 0 ) )
                # Use float instead of int so that 'inf' can be used for no max
                group.max = float( elem.get( "max", "inf" ) ) 
                assert group.min <= group.max, \
                    ValueError( "Min repeat count must be less-than-or-equal to the max." )
                # Force default to be within min-max range
                group.default = min( max( group.default, group.min ), group.max ) 
                rval[group.name] = group
            elif elem.tag == "conditional":
                group = Conditional()
                group.name = elem.get( "name" )
                group.value_ref = elem.get( 'value_ref', None )
                group.value_ref_in_group = util.string_as_bool( elem.get( 'value_ref_in_group', 'True' ) )
                value_from = elem.get( "value_from" )
                if value_from:
                    value_from = value_from.split( ':' )
                    group.value_from = locals().get( value_from[0] )
                    group.test_param = rval[ group.value_ref ]
                    group.test_param.refresh_on_change = True
                    for attr in value_from[1].split( '.' ):
                        group.value_from = getattr( group.value_from, attr )
                    for case_value, case_inputs in group.value_from( context, group, self ).iteritems():
                        case = ConditionalWhen()
                        case.value = case_value
                        if case_inputs:
                            case.inputs = self.parse_input_elem( 
                                ElementTree.XML( "<when>%s</when>" % case_inputs ), enctypes, context )
                        else:
                            case.inputs = odict()
                        group.cases.append( case )
                else:
                    # Should have one child "input" which determines the case
                    input_elem = elem.find( "param" )
                    assert input_elem is not None, "<conditional> must have a child <param>"
                    group.test_param = self.parse_param_elem( input_elem, enctypes, context )
                    possible_cases = list( group.test_param.legal_values ) #store possible cases, undefined whens will have no inputs
                    # Must refresh when test_param changes
                    group.test_param.refresh_on_change = True
                    # And a set of possible cases
                    for case_elem in elem.findall( "when" ):
                        case = ConditionalWhen()
                        case.value = case_elem.get( "value" )
                        case.inputs = self.parse_input_elem( case_elem, enctypes, context )
                        group.cases.append( case )
                        try:
                            possible_cases.remove( case.value )
                        except:
                            log.warning( "Tool %s: a when tag has been defined for '%s (%s) --> %s', but does not appear to be selectable." % 
                                         ( self.id, group.name, group.test_param.name, case.value ) )
                    for unspecified_case in possible_cases:
                        log.warning( "Tool %s: a when tag has not been defined for '%s (%s) --> %s', assuming empty inputs." % 
                                     ( self.id, group.name, group.test_param.name, unspecified_case ) )
                        case = ConditionalWhen()
                        case.value = unspecified_case
                        case.inputs = odict()
                        group.cases.append( case )
                rval[group.name] = group
            elif elem.tag == "upload_dataset":
                group = UploadDataset()
                group.name = elem.get( "name" )
                group.title = elem.get( "title" ) 
                group.file_type_name = elem.get( 'file_type_name', group.file_type_name )
                group.default_file_type = elem.get( 'default_file_type', group.default_file_type )
                group.metadata_ref = elem.get( 'metadata_ref', group.metadata_ref )
                rval[ group.file_type_name ].refresh_on_change = True
                rval[ group.file_type_name ].refresh_on_change_values = \
                    self.app.datatypes_registry.get_composite_extensions()
                group.inputs = self.parse_input_elem( elem, enctypes, context )
                rval[ group.name ] = group
            elif elem.tag == "param":
                param = self.parse_param_elem( elem, enctypes, context )
                rval[param.name] = param
                if hasattr( param, 'data_ref' ):
                    param.ref_input = context[ param.data_ref ]
                self.input_params.append( param )
        return rval
    def parse_param_elem( self, input_elem, enctypes, context ):
        """
        Parse a single "<param>" element and return a ToolParameter instance. 
        Also, if the parameter has a 'required_enctype' add it to the set
        enctypes.
        """
        param = ToolParameter.build( self, input_elem )
        param_enctype = param.get_required_enctype()
        if param_enctype:
            enctypes.add( param_enctype )
        # If parameter depends on any other paramters, we must refresh the
        # form when it changes
        for name in param.get_dependencies():
            context[ name ].refresh_on_change = True
        return param
    def parse_requirements( self, requirements_elem ):
        """
        Parse each requirement from the <requirements> element and add to
        self.requirements
        """
        for requirement_elem in requirements_elem.findall( 'requirement' ):
            name = util.xml_text( requirement_elem )
            type = requirement_elem.get( "type", "package" )
            version = requirement_elem.get( "version", None )
            requirement = ToolRequirement( name=name, type=type, version=version )
            self.requirements.append( requirement )
    def check_workflow_compatible( self ):
        """
        Determine if a tool can be used in workflows. External tools and the
        upload tool are currently not supported by workflows.
        """
        # Multiple page tools are not supported -- we're eliminating most
        # of these anyway
        if self.has_multiple_pages:
            return False
        # This is probably the best bet for detecting external web tools
        # right now
        if self.tool_type.startswith( 'data_source' ):
            return False
        # HACK: upload is (as always) a special case becuase file parameters
        #       can't be persisted.
        if self.id == "upload1":
            return False
        # TODO: Anyway to capture tools that dynamically change their own
        #       outputs?
        return True
    def new_state( self, trans, all_pages=False ):
        """
        Create a new `DefaultToolState` for this tool. It will be initialized
        with default values for inputs. 
        
        Only inputs on the first page will be initialized unless `all_pages` is
        True, in which case all inputs regardless of page are initialized.
        """
        state = DefaultToolState()
        state.inputs = {}
        if all_pages:
            inputs = self.inputs
        else:
            inputs = self.inputs_by_page[ 0 ]
        self.fill_in_new_state( trans, inputs, state.inputs )
        return state
    def fill_in_new_state( self, trans, inputs, state, context=None ):
        """
        Fill in a tool state dictionary with default values for all parameters
        in the dictionary `inputs`. Grouping elements are filled in recursively. 
        """
        context = ExpressionContext( state, context )
        for input in inputs.itervalues():
            state[ input.name ] = input.get_initial_value( trans, context )
    def get_param_html_map( self, trans, page=0, other_values={} ):
        """
        Return a dictionary containing the HTML representation of each 
        parameter. This is used for rendering display elements. It is 
        currently not compatible with grouping constructs.
        
        NOTE: This should be considered deprecated, it is only used for tools
              with `display` elements. These should be eliminated.
        """
        rval = dict()
        for key, param in self.inputs_by_page[page].iteritems():
            if not isinstance( param, ToolParameter ):
                raise Exception( "'get_param_html_map' only supported for simple paramters" )
            rval[key] = param.get_html( trans, other_values=other_values )
        return rval
    def get_param( self, key ):
        """
        Returns the parameter named `key` or None if there is no such 
        parameter.
        """
        return self.inputs.get( key, None )
    def get_hook(self, name):
        """
        Returns an object from the code file referenced by `code_namespace`
        (this will normally be a callable object)
        """
        if self.code_namespace:
            # Try to look up hook in self.hook_map, otherwise resort to default
            if name in self.hook_map and self.hook_map[name] in self.code_namespace:
                return self.code_namespace[self.hook_map[name]]
            elif name in self.code_namespace:
                return self.code_namespace[name]
        return None
    def visit_inputs( self, value, callback ):
        """
        Call the function `callback` on each parameter of this tool. Visits
        grouping parameters recursively and constructs unique prefixes for
        each nested set of parameters. The callback method is then called as:
        
        `callback( level_prefix, parameter, parameter_value )`
        """
        # HACK: Yet another hack around check_values -- WHY HERE?
        if not self.check_values:
            return
        for input in self.inputs.itervalues():
            if isinstance( input, ToolParameter ):
                callback( "", input, value[input.name] )
            else:
                input.visit_inputs( "", value[input.name], callback )
    def handle_input( self, trans, incoming, history=None, old_errors=None ):
        """
        Process incoming parameters for this tool from the dict `incoming`,
        update the tool state (or create if none existed), and either return
        to the form or execute the tool (only if 'execute' was clicked and
        there were no errors).
        """
        # Get the state or create if not found
        if "tool_state" in incoming:
            encoded_state = util.string_to_object( incoming["tool_state"] )
            state = DefaultToolState()
            state.decode( encoded_state, self, trans.app )
        else:
            state = self.new_state( trans )
            # This feels a bit like a hack. It allows forcing full processing
            # of inputs even when there is no state in the incoming dictionary
            # by providing either 'runtool_btn' (the name of the submit button
            # on the standard run form) or "URL" (a parameter provided by
            # external data source tools). 
            if "runtool_btn" not in incoming and "URL" not in incoming:
                if not self.display_interface:
                    return 'message.mako', dict( status='info', message="The interface for this tool cannot be displayed", refresh_frames=['everything'] )
                return "tool_form.mako", dict( errors={}, tool_state=state, param_values={}, incoming={} )
        # Process incoming data
        if not( self.check_values ):
            # If `self.check_values` is false we don't do any checking or
            # processing on input parameters. This is used to pass raw values
            # through to/from external sites. FIXME: This should be handled
            # more cleanly, there is no reason why external sites need to
            # post back to the same URL that the tool interface uses.
            errors = {}
            params = incoming
        else:
            # Update state for all inputs on the current page taking new
            # values from `incoming`.
            errors = self.update_state( trans, self.inputs_by_page[state.page], state.inputs, incoming, old_errors=old_errors or {} )
            # If the tool provides a `validate_input` hook, call it. 
            validate_input = self.get_hook( 'validate_input' )
            if validate_input:
                validate_input( trans, errors, state.inputs, self.inputs_by_page[state.page] )
            params = state.inputs
        # Did the user actually click next / execute or is this just
        # a refresh?
        if 'runtool_btn' in incoming or 'URL' in incoming or 'ajax_upload' in incoming:
            # If there were errors, we stay on the same page and display 
            # error messages
            if errors:
                error_message = "One or more errors were found in the input you provided. The specific errors are marked below."    
                return "tool_form.mako", dict( errors=errors, tool_state=state, incoming=incoming, error_message=error_message )
            # If we've completed the last page we can execute the tool
            elif state.page == self.last_page:
                try:
                    _, out_data = self.execute( trans, incoming=params, history=history )
                except Exception, e:
                    log.exception('Exception caught while attempting tool execution:')
                    return 'message.mako', dict( status='error', message='Error executing tool: %s' % str(e), refresh_frames=[] )
                try:
                    assert isinstance( out_data, odict )
                    return 'tool_executed.mako', dict( out_data=out_data )
                except:
                    if isinstance( out_data, str ):
                        message = out_data
                    else:
                        message = 'Failure executing tool (odict not returned from tool execution)'
                    return 'message.mako', dict( status='error', message=message, refresh_frames=[] )
            # Otherwise move on to the next page
            else:
                state.page += 1
                # Fill in the default values for the next page
                self.fill_in_new_state( trans, self.inputs_by_page[ state.page ], state.inputs )
                if not self.display_interface:
                    return 'message.mako', dict( status='info', message="The interface for this tool cannot be displayed", refresh_frames=['everything'] )
                return 'tool_form.mako', dict( errors=errors, tool_state=state )
        else:
            try:
                self.find_fieldstorage( state.inputs )
            except InterruptedUpload:
                # If inputs contain a file it won't persist.  Most likely this
                # is an interrupted upload.  We should probably find a more
                # standard method of determining an incomplete POST.
                return self.handle_interrupted( trans, state.inputs )
            except:
                pass
            # Just a refresh, render the form with updated state and errors.
            if not self.display_interface:
                    return 'message.mako', dict( status='info', message="The interface for this tool cannot be displayed", refresh_frames=['everything'] )
            return 'tool_form.mako', dict( errors=errors, tool_state=state )
    def find_fieldstorage( self, x ):
        if isinstance( x, FieldStorage ):
            raise InterruptedUpload( None )
        elif type( x ) is types.DictType:
            [ self.find_fieldstorage( y ) for y in x.values() ]
        elif type( x ) is types.ListType:
            [ self.find_fieldstorage( y ) for y in x ]
    def handle_interrupted( self, trans, inputs ):
        """
        Upon handling inputs, if it appears that we have received an incomplete
        form, do some cleanup or anything else deemed necessary.  Currently
        this is only likely during file uploads, but this method could be
        generalized and a method standardized for handling other tools.
        """
        # If the async upload tool has uploading datasets, we need to error them.
        if 'async_datasets' in inputs and inputs['async_datasets'] not in [ 'None', '', None ]:
            for id in inputs['async_datasets'].split(','):
                try:
                    data = self.sa_session.query( trans.model.HistoryDatasetAssociation ).get( int( id ) )
                except:
                    log.exception( 'Unable to load precreated dataset (%s) sent in upload form' % id )
                    continue
                if trans.user is None and trans.galaxy_session.current_history != data.history:
                    log.error( 'Got a precreated dataset (%s) but it does not belong to anonymous user\'s current session (%s)' 
                        % ( data.id, trans.galaxy_session.id ) ) 
                elif data.history.user != trans.user:
                    log.error( 'Got a precreated dataset (%s) but it does not belong to current user (%s)' 
                        % ( data.id, trans.user.id ) )
                else:
                    data.state = data.states.ERROR
                    data.info = 'Upload of this dataset was interrupted.  Please try uploading again or'
                    self.sa_session.add( data )
                    self.sa_session.flush()
        # It's unlikely the user will ever see this.
        return 'message.mako', dict( status='error', 
            message='Your upload was interrupted. If this was uninentional, please retry it.', 
            refresh_frames=[], cont=None )
    def update_state( self, trans, inputs, state, incoming, prefix="", context=None,
                      update_only=False, old_errors={}, item_callback=None ):
        """
        Update the tool state in `state` using the user input in `incoming`. 
        This is designed to be called recursively: `inputs` contains the
        set of inputs being processed, and `prefix` specifies a prefix to
        add to the name of each input to extract it's value from `incoming`.
        
        If `update_only` is True, values that are not in `incoming` will
        not be modified. In this case `old_errors` can be provided, and any
        errors for parameters which were *not* updated will be preserved.
        """
        errors = dict()     
        # Push this level onto the context stack
        context = ExpressionContext( state, context )
        # Iterate inputs and update (recursively)
        for input in inputs.itervalues():
            key = prefix + input.name
            if isinstance( input, Repeat ):
                group_state = state[input.name]
                # Create list of empty errors for each previously existing state
                group_errors = [ {} for i in range( len( group_state ) ) ] 
                group_old_errors = old_errors.get( input.name, None )
                any_group_errors = False
                # Check any removals before updating state -- only one
                # removal can be performed, others will be ignored
                for i, rep_state in enumerate( group_state ):
                    rep_index = rep_state['__index__']
                    if key + "_" + str(rep_index) + "_remove" in incoming:
                        if len( group_state ) > input.min:
                            del group_state[i]
                            del group_errors[i]
                            if group_old_errors:
                                del group_old_errors[i]
                            break
                        else:
                            group_errors[i] = { '__index__': 'Cannot remove repeat (min size=%i).' % input.min }
                            any_group_errors = True
                            # Only need to find one that can't be removed due to size, since only 
                            # one removal is processed at # a time anyway
                            break
                    elif group_old_errors and group_old_errors[i]:
                        group_errors[i] = group_old_errors[i]
                        any_group_errors = True
                # Update state
                max_index = -1
                for i, rep_state in enumerate( group_state ):
                    rep_index = rep_state['__index__']
                    max_index = max( max_index, rep_index )
                    rep_prefix = "%s_%d|" % ( key, rep_index )
                    if group_old_errors:
                        rep_old_errors = group_old_errors[i]
                    else:
                        rep_old_errors = {}
                    rep_errors = self.update_state( trans,
                                                    input.inputs, 
                                                    rep_state, 
                                                    incoming, 
                                                    prefix=rep_prefix,
                                                    context=context,
                                                    update_only=update_only,
                                                    old_errors=rep_old_errors,
                                                    item_callback=item_callback )
                    if rep_errors:
                        any_group_errors = True
                        group_errors[i].update( rep_errors )
                # Check for addition
                if key + "_add" in incoming:
                    if len( group_state ) < input.max:
                        new_state = {}
                        new_state['__index__'] = max_index + 1
                        self.fill_in_new_state( trans, input.inputs, new_state, context )
                        group_state.append( new_state )
                        group_errors.append( {} )
                    else:
                        group_errors[-1] = { '__index__': 'Cannot add repeat (max size=%i).' % input.max }
                        any_group_errors = True
                # Were there *any* errors for any repetition?
                if any_group_errors:
                    errors[input.name] = group_errors
            elif isinstance( input, Conditional ):
                group_state = state[input.name]
                group_old_errors = old_errors.get( input.name, {} )
                old_current_case = group_state['__current_case__']
                group_prefix = "%s|" % ( key )
                # Deal with the 'test' element and see if it's value changed
                if input.value_ref and not input.value_ref_in_group: 
                    # We are referencing an existent parameter, which is not 
                    # part of this group
                    test_param_key = prefix + input.test_param.name
                else:
                    test_param_key = group_prefix + input.test_param.name
                test_param_error = None
                test_incoming = get_incoming_value( incoming, test_param_key, None )
                if test_param_key not in incoming \
                   and "__force_update__" + test_param_key not in incoming \
                   and update_only:
                    # Update only, keep previous value and state, but still
                    # recurse in case there are nested changes
                    value = group_state[ input.test_param.name ]
                    current_case = old_current_case
                    if input.test_param.name in old_errors:
                        errors[ input.test_param.name ] = old_errors[ input.test_param.name ]
                else:
                    # Get value of test param and determine current case
                    value, test_param_error = \
                        check_param( trans, input.test_param, test_incoming, context )
                    current_case = input.get_current_case( value, trans )
                if current_case != old_current_case:
                    # Current case has changed, throw away old state
                    group_state = state[input.name] = {}
                    # TODO: we should try to preserve values if we can
                    self.fill_in_new_state( trans, input.cases[current_case].inputs, group_state, context )
                    group_errors = dict()
                    group_old_errors = dict()
                else:
                    # Current case has not changed, update children
                    group_errors = self.update_state( trans, 
                                                      input.cases[current_case].inputs, 
                                                      group_state,
                                                      incoming, 
                                                      prefix=group_prefix,
                                                      context=context,
                                                      update_only=update_only,
                                                      old_errors=group_old_errors,
                                                      item_callback=item_callback )
                    if input.test_param.name in group_old_errors and not test_param_error:
                        test_param_error = group_old_errors[ input.test_param.name ]
                if test_param_error:
                    group_errors[ input.test_param.name ] = test_param_error
                if group_errors:
                    errors[ input.name ] = group_errors
                # Store the current case in a special value
                group_state['__current_case__'] = current_case
                # Store the value of the test element
                group_state[ input.test_param.name ] = value
            elif isinstance( input, UploadDataset ):
                group_state = state[input.name]
                group_errors = []
                group_old_errors = old_errors.get( input.name, None )
                any_group_errors = False
                d_type = input.get_datatype( trans, context )
                writable_files = d_type.writable_files
                #remove extra files
                while len( group_state ) > len( writable_files ):
                    del group_state[-1]
                    if group_old_errors:
                        del group_old_errors[-1]
                # Update state
                max_index = -1
                for i, rep_state in enumerate( group_state ):
                    rep_index = rep_state['__index__']
                    max_index = max( max_index, rep_index )
                    rep_prefix = "%s_%d|" % ( key, rep_index )
                    if group_old_errors:
                        rep_old_errors = group_old_errors[i]
                    else:
                        rep_old_errors = {}
                    rep_errors = self.update_state( trans,
                                                    input.inputs, 
                                                    rep_state, 
                                                    incoming, 
                                                    prefix=rep_prefix,
                                                    context=context,
                                                    update_only=update_only,
                                                    old_errors=rep_old_errors,
                                                    item_callback=item_callback )
                    if rep_errors:
                        any_group_errors = True
                        group_errors.append( rep_errors )
                    else:
                        group_errors.append( {} )
                # Add new fileupload as needed
                offset = 1
                while len( writable_files ) > len( group_state ):
                    new_state = {}
                    new_state['__index__'] = max_index + offset
                    offset += 1
                    self.fill_in_new_state( trans, input.inputs, new_state, context )
                    group_state.append( new_state )
                    if any_group_errors:
                        group_errors.append( {} )
                # Were there *any* errors for any repetition?
                if any_group_errors:
                    errors[input.name] = group_errors
            else:
                if key not in incoming \
                   and "__force_update__" + key not in incoming \
                   and update_only:
                    # No new value provided, and we are only updating, so keep
                    # the old value (which should already be in the state) and
                    # preserve the old error message.
                    if input.name in old_errors:
                        errors[ input.name ] = old_errors[ input.name ]
                else:
                    incoming_value = get_incoming_value( incoming, key, None )
                    value, error = check_param( trans, input, incoming_value, context )
                    # If a callback was provided, allow it to process the value
                    if item_callback:
                        old_value = state.get( input.name, None )
                        value, error = item_callback( trans, key, input, value, error, old_value, context )                                          
                    if error:
                        errors[ input.name ] = error
                    state[ input.name ] = value
        return errors
    @property
    def params_with_missing_data_table_entry( self ):
        """
        Return all parameters that are dynamically generated select lists whose
        options require an entry not currently in the tool_data_table_conf.xml file.
        """
        params = []
        for input_param in self.input_params:
            if isinstance( input_param, basic.SelectToolParameter ) and input_param.is_dynamic:
                options = input_param.options
                if options and options.missing_tool_data_table_name and input_param not in params:
                    params.append( input_param )
        return params
    @property
    def params_with_missing_index_file( self ):
        """
        Return all parameters that are dynamically generated 
        select lists whose options refer to a  missing .loc file.
        """
        params = []
        for input_param in self.input_params:
            if isinstance( input_param, basic.SelectToolParameter ) and input_param.is_dynamic:
                options = input_param.options
                if options and options.missing_index_file and input_param not in params:
                    params.append( input_param )
        return params
    def get_static_param_values( self, trans ):
        """
        Returns a map of parameter names and values if the tool does not 
        require any user input. Will raise an exception if any parameter
        does require input.
        """
        args = dict()
        for key, param in self.inputs.iteritems():
            if isinstance( param, HiddenToolParameter ):
                args[key] = param.value
            elif isinstance( param, BaseURLToolParameter ):
                args[key] = param.get_value( trans )
            else:
                raise Exception( "Unexpected parameter type" )
        return args
    def execute( self, trans, incoming={}, set_output_hid=True, history=None, **kwargs ):
        """
        Execute the tool using parameter values in `incoming`. This just
        dispatches to the `ToolAction` instance specified by 
        `self.tool_action`. In general this will create a `Job` that 
        when run will build the tool's outputs, e.g. `DefaultToolAction`.
        """
        return self.tool_action.execute( self, trans, incoming=incoming, set_output_hid=set_output_hid, history=history, **kwargs )
    def params_to_strings( self, params, app ):
        return params_to_strings( self.inputs, params, app )
    def params_from_strings( self, params, app, ignore_errors=False ):
        return params_from_strings( self.inputs, params, app, ignore_errors )
    def check_and_update_param_values( self, values, trans, update_values=True ):
        """
        Check that all parameters have values, and fill in with default
        values where necessary. This could be called after loading values
        from a database in case new parameters have been added. 
        """
        messages = {}
        self.check_and_update_param_values_helper( self.inputs, values, trans, messages, update_values=update_values )
        return messages
    def check_and_update_param_values_helper( self, inputs, values, trans, messages, context=None, prefix="", update_values=True ):
        """
        Recursive helper for `check_and_update_param_values_helper`
        """
        context = ExpressionContext( values, context )
        for input in inputs.itervalues():
            # No value, insert the default
            if input.name not in values:
                if isinstance( input, Conditional ):
                    messages[ input.name ] = { input.test_param.name: "No value found for '%s%s', used default" % ( prefix, input.label ) }
                    test_value = input.test_param.get_initial_value( trans, context )
                    current_case = input.get_current_case( test_value, trans )
                    self.check_and_update_param_values_helper( input.cases[ current_case ].inputs, {}, trans, messages[ input.name ], context, prefix )
                elif isinstance( input, Repeat ):
                    if input.min:
                        messages[ input.name ] = []
                        for i in range( input.min ):
                            rep_prefix = prefix + "%s %d > " % ( input.title, i + 1 )
                            rep_dict = dict()
                            messages[ input.name ].append( rep_dict )
                            self.check_and_update_param_values_helper( input.inputs, {}, trans, rep_dict, context, rep_prefix )
                else:
                    messages[ input.name ] = "No value found for '%s%s', used default" % ( prefix, input.label )
                values[ input.name ] = input.get_initial_value( trans, context )
            # Value, visit recursively as usual
            else:
                if isinstance( input, Repeat ):
                    for i, d in enumerate( values[ input.name ] ):
                        rep_prefix = prefix + "%s %d > " % ( input.title, i + 1 )
                        self.check_and_update_param_values_helper( input.inputs, d, trans, messages, context, rep_prefix )
                elif isinstance( input, Conditional ):
                    group_values = values[ input.name ]
                    if input.test_param.name not in group_values:
                        # No test param invalidates the whole conditional
                        values[ input.name ] = group_values = input.get_initial_value( trans, context )
                        messages[ input.test_param.name ] = "No value found for '%s%s', used default" % ( prefix, input.test_param.label )
                        current_case = group_values['__current_case__']
                        for child_input in input.cases[current_case].inputs.itervalues():
                            messages[ child_input.name ] = "Value no longer valid for '%s%s', replaced with default" % ( prefix, child_input.label )                    
                    else:
                        current = group_values["__current_case__"]                    
                        self.check_and_update_param_values_helper( input.cases[current].inputs, group_values, trans, messages, context, prefix )
                else:
                    # Regular tool parameter, no recursion needed
                    try:
                        #this will fail when a parameter's type has changed to a non-compatible one: e.g. conditional group changed to dataset input
                        input.value_from_basic( input.value_to_basic( values[ input.name ], trans.app ), trans.app, ignore_errors=False )
                    except:
                        messages[ input.name ] = "Value no longer valid for '%s%s', replaced with default" % ( prefix, input.label )
                        if update_values:
                            values[ input.name ] = input.get_initial_value( trans, context )
    def handle_unvalidated_param_values( self, input_values, app ):
        """
        Find any instances of `UnvalidatedValue` within input_values and
        validate them (by calling `ToolParameter.from_html` and 
        `ToolParameter.validate`).
        """
        # No validation is done when check_values is False
        if not self.check_values:
            return
        self.handle_unvalidated_param_values_helper( self.inputs, input_values, app )
    def handle_unvalidated_param_values_helper( self, inputs, input_values, app, context=None, prefix="" ):
        """
        Recursive helper for `handle_unvalidated_param_values`
        """
        context = ExpressionContext( input_values, context )
        for input in inputs.itervalues():
            if isinstance( input, Repeat ):  
                for i, d in enumerate( input_values[ input.name ] ):
                    rep_prefix = prefix + "%s %d > " % ( input.title, i + 1 )
                    self.handle_unvalidated_param_values_helper( input.inputs, d, app, context, rep_prefix )
            elif isinstance( input, Conditional ):
                values = input_values[ input.name ]
                current = values["__current_case__"]
                # NOTE: The test param doesn't need to be checked since
                #       there would be no way to tell what case to use at
                #       workflow build time. However I'm not sure if we are
                #       actually preventing such a case explicately.
                self.handle_unvalidated_param_values_helper( input.cases[current].inputs, values, app, context, prefix )
            else:
                # Regular tool parameter
                value = input_values[ input.name ]
                if isinstance( value, UnvalidatedValue ):
                    try:
                        # Convert from html representation
                        if value.value is None:
                            # If value.value is None, it could not have been
                            # submited via html form and therefore .from_html
                            # can't be guaranteed to work
                            value = None
                        else:
                            value = input.from_html( value.value, None, context )
                        # Do any further validation on the value
                        input.validate( value, None )
                    except Exception, e:
                        # Wrap an re-raise any generated error so we can
                        # generate a more informative message
                        v = input.value_to_display_text( value, self.app )
                        message = "Failed runtime validation of %s%s (%s)" \
                            % ( prefix, input.label, e )
                        raise LateValidationError( message )
                    input_values[ input.name ] = value
    def handle_job_failure_exception( self, e ):
        """
        Called by job.fail when an exception is generated to allow generation
        of a better error message (returning None yields the default behavior)
        """
        message = None
        # If the exception was generated by late validation, use its error
        # message (contains the parameter name and value)
        if isinstance( e, LateValidationError ):
            message = e.message
        return message
    def build_param_dict( self, incoming, input_datasets, output_datasets, output_paths, job_working_directory ):
        """
        Build the dictionary of parameters for substituting into the command
        line. Each value is wrapped in a `InputValueWrapper`, which allows
        all the attributes of the value to be used in the template, *but* 
        when the __str__ method is called it actually calls the 
        `to_param_dict_string` method of the associated input.
        """
        param_dict = dict()
        # All parameters go into the param_dict
        param_dict.update( incoming )
        # Wrap parameters as neccesary
        def wrap_values( inputs, input_values ):
            for input in inputs.itervalues():
                if isinstance( input, Repeat ):  
                    for d in input_values[ input.name ]:
                        wrap_values( input.inputs, d )
                elif isinstance( input, Conditional ):
                    values = input_values[ input.name ]
                    current = values["__current_case__"]
                    wrap_values( input.cases[current].inputs, values )
                elif isinstance( input, DataToolParameter ) and input.multiple:
                    input_values[ input.name ] = \
                        DatasetListWrapper( input_values[ input.name ],
                                            datatypes_registry = self.app.datatypes_registry,
                                            tool = self,
                                            name = input.name )                    
                elif isinstance( input, DataToolParameter ):
                    ## FIXME: We're populating param_dict with conversions when 
                    ##        wrapping values, this should happen as a separate 
                    ##        step before wrapping (or call this wrapping step 
                    ##        something more generic) (but iterating this same 
                    ##        list twice would be wasteful)
                    # Add explicit conversions by name to current parent
                    for conversion_name, conversion_extensions, conversion_datatypes in input.conversions:
                        # If we are at building cmdline step, then converters 
                        # have already executed
                        conv_ext, converted_dataset = input_values[ input.name ].find_conversion_destination( conversion_datatypes )
                        # When dealing with optional inputs, we'll provide a 
                        # valid extension to be used for None converted dataset
                        if not conv_ext:
                            conv_ext = conversion_extensions[0]
                        # input_values[ input.name ] is None when optional 
                        # dataset, 'conversion' of optional dataset should 
                        # create wrapper around NoneDataset for converter output
                        if input_values[ input.name ] and not converted_dataset: 
                            # Input that converter is based from has a value, 
                            # but converted dataset does not exist
                            raise Exception( 'A path for explicit datatype conversion has not been found: %s --/--> %s' 
                                % ( input_values[ input.name ].extension, conversion_extensions ) )
                        else:
                            # Trick wrapper into using target conv ext (when 
                            # None) without actually being a tool parameter
                            input_values[ conversion_name ] = \
                                DatasetFilenameWrapper( converted_dataset,
                                                        datatypes_registry = self.app.datatypes_registry,
                                                        tool = Bunch( conversion_name = Bunch( extensions = conv_ext ) ), 
                                                        name = conversion_name )
                    # Wrap actual input dataset
                    input_values[ input.name ] = \
                        DatasetFilenameWrapper( input_values[ input.name ],
                                                datatypes_registry = self.app.datatypes_registry,
                                                tool = self,
                                                name = input.name )
                elif isinstance( input, SelectToolParameter ):
                    input_values[ input.name ] = SelectToolParameterWrapper( 
                        input, input_values[ input.name ], self.app, other_values = param_dict )
                        
                elif isinstance( input, LibraryDatasetToolParameter ):
                    input_values[ input.name ] = LibraryDatasetValueWrapper( 
                        input, input_values[ input.name ], param_dict )
                        
                else:
                    input_values[ input.name ] = InputValueWrapper( 
                        input, input_values[ input.name ], param_dict )
        # HACK: only wrap if check_values is not false, this deals with external
        #       tools where the inputs don't even get passed through. These
        #       tools (e.g. UCSC) should really be handled in a special way.
        if self.check_values:
            wrap_values( self.inputs, param_dict )
        ## FIXME: when self.check_values==True, input datasets are being wrapped 
        ##        twice (above and below, creating 2 separate 
        ##        DatasetFilenameWrapper objects - first is overwritten by 
        ##        second), is this necessary? - if we get rid of this way to 
        ##        access children, can we stop this redundancy, or is there 
        ##        another reason for this?
        ## - Only necessary when self.check_values is False (==external dataset 
        ##   tool?: can this be abstracted out as part of being a datasouce tool?) 
        ## - But we still want (ALWAYS) to wrap input datasets (this should be 
        ##   checked to prevent overhead of creating a new object?)
        # Additionally, datasets go in the param dict. We wrap them such that
        # if the bare variable name is used it returns the filename (for
        # backwards compatibility). We also add any child datasets to the
        # the param dict encoded as:
        #   "_CHILD___{dataset_name}___{child_designation}",
        # but this should be considered DEPRECATED, instead use:
        #   $dataset.get_child( 'name' ).filename
        for name, data in input_datasets.items():
            param_dict_value = param_dict.get(name, None)
            if not isinstance(param_dict_value, (DatasetFilenameWrapper, DatasetListWrapper)):
                param_dict[name] = DatasetFilenameWrapper( data,
                                                           datatypes_registry = self.app.datatypes_registry,
                                                           tool = self,
                                                           name = name )

            if data:
                for child in data.children:
                    param_dict[ "_CHILD___%s___%s" % ( name, child.designation ) ] = DatasetFilenameWrapper( child )
        for name, hda in output_datasets.items():
            # Write outputs to the working directory (for security purposes) 
            # if desired.
            if self.app.config.outputs_to_working_directory:
                try:
                    false_path = [ dp.false_path for dp in output_paths if dp.real_path == hda.file_name ][0]
                    param_dict[name] = DatasetFilenameWrapper( hda, false_path = false_path )
                    open( false_path, 'w' ).close()
                except IndexError:
                    log.warning( "Unable to determine alternate path for writing job outputs, outputs will be written to their real paths" )
                    param_dict[name] = DatasetFilenameWrapper( hda )
            else:
                param_dict[name] = DatasetFilenameWrapper( hda )
            # Provide access to a path to store additional files
            # TODO: path munging for cluster/dataset server relocatability
            param_dict[name].files_path = os.path.abspath(os.path.join( job_working_directory, "dataset_%s_files" % (hda.dataset.id) ))
            for child in hda.children:
                param_dict[ "_CHILD___%s___%s" % ( name, child.designation ) ] = DatasetFilenameWrapper( child )
        for out_name, output in self.outputs.iteritems():
            if out_name not in param_dict and output.filters:
                # Assume the reason we lack this output is because a filter 
                # failed to pass; for tool writing convienence, provide a 
                # NoneDataset
                param_dict[ out_name ] = NoneDataset( datatypes_registry = self.app.datatypes_registry, ext = output.format )
        # We add access to app here, this allows access to app.config, etc
        param_dict['__app__'] = RawObjectWrapper( self.app )
        # More convienent access to app.config.new_file_path; we don't need to 
        # wrap a string, but this method of generating additional datasets 
        # should be considered DEPRECATED
        # TODO: path munging for cluster/dataset server relocatability
        param_dict['__new_file_path__'] = os.path.abspath(self.app.config.new_file_path)
        # The following points to location (xxx.loc) files which are pointers 
        # to locally cached data
        param_dict['__tool_data_path__'] = param_dict['GALAXY_DATA_INDEX_DIR'] = self.app.config.tool_data_path
        # For the upload tool, we need to know the root directory and the 
        # datatypes conf path, so we can load the datatypes registry
        param_dict['__root_dir__'] = param_dict['GALAXY_ROOT_DIR'] = os.path.abspath( self.app.config.root )
        param_dict['__datatypes_config__'] = param_dict['GALAXY_DATATYPES_CONF_FILE'] = self.app.datatypes_registry.integrated_datatypes_configs
        param_dict['__admin_users__'] = self.app.config.admin_users
        # Return the dictionary of parameters
        return param_dict
    def build_param_file( self, param_dict, directory=None ):
        """
        Build temporary file for file based parameter transfer if needed
        """
        if self.command and "$param_file" in self.command:
            fd, param_filename = tempfile.mkstemp( dir=directory )
            os.close( fd )
            f = open( param_filename, "wt" )
            for key, value in param_dict.items():
                # parameters can be strings or lists of strings, coerce to list
                if type(value) != type([]):
                    value = [ value ]
                for elem in value:
                    f.write( '%s=%s\n' % (key, elem) ) 
            f.close()
            param_dict['param_file'] = param_filename
            return param_filename
        else:
            return None
    def build_config_files( self, param_dict, directory=None ):
        """
        Build temporary file for file based parameter transfer if needed
        """
        config_filenames = []
        for name, filename, template_text in self.config_files:
            # If a particular filename was forced by the config use it
            if filename is not None:
                if directory is None:
                    raise Exception( "Config files with fixed filenames require a working directory" )
                config_filename = os.path.join( directory, filename )
            else:
                fd, config_filename = tempfile.mkstemp( dir=directory )
                os.close( fd )
            f = open( config_filename, "wt" )
            f.write( fill_template( template_text, context=param_dict ) )
            f.close()
            # For running jobs as the actual user, ensure the config file is globally readable
            os.chmod( config_filename, 0644 )
            param_dict[name] = config_filename
            config_filenames.append( config_filename )
        return config_filenames
    def build_command_line( self, param_dict ):
        """
        Build command line to invoke this tool given a populated param_dict
        """
        command_line = None
        if not self.command:
            return
        try:                
            # Substituting parameters into the command
            command_line = fill_template( self.command, context=param_dict )
            # Remove newlines from command line, and any leading/trailing white space
            command_line = command_line.replace( "\n", " " ).replace( "\r", " " ).strip()
        except Exception, e:
            # Modify exception message to be more clear
            #e.args = ( 'Error substituting into command line. Params: %r, Command: %s' % ( param_dict, self.command ), )
            raise
        if self.interpreter:
            # TODO: path munging for cluster/dataset server relocatability
            executable = command_line.split()[0]
            abs_executable = os.path.abspath(os.path.join(self.tool_dir, executable))
            command_line = command_line.replace(executable, abs_executable, 1)
            command_line = self.interpreter + " " + command_line
        return command_line
    def build_dependency_shell_commands( self ):
        """Return a list of commands to be run to populate the current environment to include this tools requirements."""
        commands = []
        if self.tool_shed_repository:
            installed_tool_dependencies = self.tool_shed_repository.installed_tool_dependencies
        else:
            installed_tool_dependencies = None
        for requirement in self.requirements:
            log.debug( "Building dependency shell command for dependency '%s'", requirement.name )
            script_file = None
            base_path = None
            version = None
            if requirement.type in [ 'package', 'set_environment' ]:
                script_file, base_path, version = self.app.toolbox.dependency_manager.find_dep( name=requirement.name,
                                                                                                version=requirement.version,
                                                                                                type=requirement.type,
                                                                                                installed_tool_dependencies=installed_tool_dependencies )
            if script_file is None and base_path is None:
                log.warn( "Failed to resolve dependency on '%s', ignoring", requirement.name )
            elif requirement.type == 'package' and script_file is None:
                commands.append( 'PACKAGE_BASE=%s; export PACKAGE_BASE; PATH="%s/bin:$PATH"; export PATH' % ( base_path, base_path ) )
            else:
                commands.append( 'PACKAGE_BASE=%s; export PACKAGE_BASE; . %s' % ( base_path, script_file ) )
        return commands
    def build_redirect_url_params( self, param_dict ):
        """
        Substitute parameter values into self.redirect_url_params
        """
        if not self.redirect_url_params:
            return
        redirect_url_params = None            
        # Substituting parameter values into the url params
        redirect_url_params = fill_template( self.redirect_url_params, context=param_dict )
        # Remove newlines
        redirect_url_params = redirect_url_params.replace( "\n", " " ).replace( "\r", " " )
        return redirect_url_params
    def parse_redirect_url( self, data, param_dict ):
        """
        Parse the REDIRECT_URL tool param. Tools that send data to an external 
        application via a redirect must include the following 3 tool params:
        
        1) REDIRECT_URL - the url to which the data is being sent
        
        2) DATA_URL - the url to which the receiving application will send an 
           http post to retrieve the Galaxy data
        
        3) GALAXY_URL - the url to which the external application may post
           data as a response
        """
        redirect_url = param_dict.get( 'REDIRECT_URL' )
        redirect_url_params = self.build_redirect_url_params( param_dict )
        # Add the parameters to the redirect url.  We're splitting the param 
        # string on '**^**' because the self.parse() method replaced white 
        # space with that separator.
        params = redirect_url_params.split( '**^**' )
        rup_dict = {}
        for param in params:
            p_list = param.split( '=' )
            p_name = p_list[0]
            p_val = p_list[1]
            rup_dict[ p_name ] = p_val
        DATA_URL = param_dict.get( 'DATA_URL', None )
        assert DATA_URL is not None, "DATA_URL parameter missing in tool config."
        DATA_URL += "/%s/display" % str( data.id )
        redirect_url += "?DATA_URL=%s" % DATA_URL
        # Add the redirect_url_params to redirect_url
        for p_name in rup_dict:
            redirect_url += "&%s=%s" % ( p_name, rup_dict[ p_name ] )
        # Add the current user email to redirect_url
        if data.history.user:
            USERNAME = str( data.history.user.email )
        else:
            USERNAME = 'Anonymous'
        redirect_url += "&USERNAME=%s" % USERNAME
        return redirect_url
    def call_hook( self, hook_name, *args, **kwargs ):
        """
        Call the custom code hook function identified by 'hook_name' if any,
        and return the results
        """
        try:
            code = self.get_hook( hook_name )
            if code:
                return code( *args, **kwargs )
        except Exception, e:
            e.args = ( "Error in '%s' hook '%s', original message: %s" % ( self.name, hook_name, e.args[0] ), )
            raise
    def exec_before_job( self, app, inp_data, out_data, param_dict={} ):
        pass
    def exec_after_process( self, app, inp_data, out_data, param_dict, job = None ):
        pass
    def job_failed( self, job_wrapper, message, exception = False ):
        """
        Called when a job has failed
        """
        pass
    def collect_associated_files( self, output, job_working_directory ):
        """
        Find extra files in the job working directory and move them into
        the appropriate dataset's files directory
        """
        for name, hda in output.items():
            temp_file_path = os.path.join( job_working_directory, "dataset_%s_files" % ( hda.dataset.id ) )
            try:
                a_files = os.listdir( temp_file_path )
                if len( a_files ) > 0:
                    for f in a_files:
                        self.app.object_store.update_from_file(hda.dataset,
                            extra_dir="dataset_%d_files" % hda.dataset.id, 
                            alt_name = f,
                            file_name = os.path.join(temp_file_path, f),
                            create = True)
                    # Clean up after being handled by object store. 
                    # FIXME: If the object (e.g., S3) becomes async, this will 
                    # cause issues so add it to the object store functionality?
                    shutil.rmtree(temp_file_path)
            except:
                continue
    def collect_child_datasets( self, output, job_working_directory ):
        """
        Look for child dataset files, create HDA and attach to parent.
        """
        children = {}
        # Loop through output file names, looking for generated children in 
        # form of 'child_parentId_designation_visibility_extension'
        for name, outdata in output.items():
            filenames = []
            if 'new_file_path' in self.app.config.collect_outputs_from:
                filenames.extend( glob.glob(os.path.join(self.app.config.new_file_path,"child_%i_*" % outdata.id) ) )
            if 'job_working_directory' in self.app.config.collect_outputs_from:
                filenames.extend( glob.glob(os.path.join(job_working_directory,"child_%i_*" % outdata.id) ) )
            for filename in filenames:
                if not name in children:
                    children[name] = {}
                fields = os.path.basename(filename).split("_")
                fields.pop(0)
                parent_id = int(fields.pop(0))
                designation = fields.pop(0)
                visible = fields.pop(0).lower()
                if visible == "visible": visible = True
                else: visible = False
                ext = fields.pop(0).lower()
                child_dataset = self.app.model.HistoryDatasetAssociation( extension=ext,
                                                                          parent_id=outdata.id,
                                                                          designation=designation,
                                                                          visible=visible,
                                                                          dbkey=outdata.dbkey,
                                                                          create_dataset=True,
                                                                          sa_session=self.sa_session )
                self.app.security_agent.copy_dataset_permissions( outdata.dataset, child_dataset.dataset )
                # Move data from temp location to dataset location
                self.app.object_store.update_from_file(child_dataset.dataset, file_name=filename, create=True)
                self.sa_session.add( child_dataset )
                self.sa_session.flush()
                child_dataset.set_size()
                child_dataset.name = "Secondary Dataset (%s)" % ( designation )
                child_dataset.init_meta()
                child_dataset.set_meta()
                child_dataset.set_peek()
                # Associate new dataset with job
                job = None
                for assoc in outdata.creating_job_associations:
                    job = assoc.job
                    break
                if job:
                    assoc = self.app.model.JobToOutputDatasetAssociation( '__new_child_file_%s|%s__' % ( name, designation ), child_dataset )
                    assoc.job = job
                    self.sa_session.add( assoc )
                    self.sa_session.flush()
                child_dataset.state = outdata.state
                self.sa_session.add( child_dataset )
                self.sa_session.flush()
                # Add child to return dict 
                children[name][designation] = child_dataset
                # Need to update all associated output hdas, i.e. history was 
                # shared with job running
                for dataset in outdata.dataset.history_associations: 
                    if outdata == dataset: continue
                    # Create new child dataset
                    child_data = child_dataset.copy( parent_id = dataset.id )
                    self.sa_session.add( child_dataset )
                    self.sa_session.flush()
        return children
    def collect_primary_datasets( self, output, job_working_directory ):
        """
        Find any additional datasets generated by a tool and attach (for 
        cases where number of outputs is not known in advance).
        """
        new_primary_datasets = {}
        try:
            json_file = open( os.path.join( job_working_directory, jobs.TOOL_PROVIDED_JOB_METADATA_FILE ), 'r' )
            for line in json_file:
                line = simplejson.loads( line )
                if line.get( 'type' ) == 'new_primary_dataset':
                    new_primary_datasets[ os.path.split( line.get( 'filename' ) )[-1] ] = line
        except Exception, e:
            log.debug( "Error opening galaxy.json file: %s" % e )
        # Loop through output file names, looking for generated primary 
        # datasets in form of:
        #     'primary_associatedWithDatasetID_designation_visibility_extension(_DBKEY)'
        primary_datasets = {}
        for name, outdata in output.items():
            filenames = []
            if 'new_file_path' in self.app.config.collect_outputs_from:
                filenames.extend( glob.glob(os.path.join(self.app.config.new_file_path,"primary_%i_*" % outdata.id) ) )
            if 'job_working_directory' in self.app.config.collect_outputs_from:
                filenames.extend( glob.glob(os.path.join(job_working_directory,"primary_%i_*" % outdata.id) ) )
            for filename in filenames:
                if not name in primary_datasets:
                    primary_datasets[name] = {}
                fields = os.path.basename(filename).split("_")
                fields.pop(0)
                parent_id = int(fields.pop(0))
                designation = fields.pop(0)
                visible = fields.pop(0).lower()
                if visible == "visible": visible = True
                else: visible = False
                ext = fields.pop(0).lower()
                dbkey = outdata.dbkey
                if fields:
                    dbkey = fields[ 0 ]
                # Create new primary dataset
                primary_data = self.app.model.HistoryDatasetAssociation( extension=ext,
                                                                         designation=designation,
                                                                         visible=visible,
                                                                         dbkey=dbkey,
                                                                         create_dataset=True,
                                                                         sa_session=self.sa_session )
                self.app.security_agent.copy_dataset_permissions( outdata.dataset, primary_data.dataset )
                self.sa_session.add( primary_data )
                self.sa_session.flush()
                # Move data from temp location to dataset location
                self.app.object_store.update_from_file(primary_data.dataset, file_name=filename, create=True)
                primary_data.set_size()
                primary_data.name = "%s (%s)" % ( outdata.name, designation )
                primary_data.info = outdata.info
                primary_data.init_meta( copy_from=outdata )
                primary_data.dbkey = dbkey
                # Associate new dataset with job
                job = None
                for assoc in outdata.creating_job_associations:
                    job = assoc.job
                    break
                if job:
                    assoc = self.app.model.JobToOutputDatasetAssociation( '__new_primary_file_%s|%s__' % ( name, designation ), primary_data )
                    assoc.job = job
                    self.sa_session.add( assoc )
                    self.sa_session.flush()
                primary_data.state = outdata.state
                #add tool/metadata provided information
                new_primary_datasets_attributes = new_primary_datasets.get( os.path.split( filename )[-1] )
                if new_primary_datasets_attributes:
                    dataset_att_by_name = dict( ext='extension' )
                    for att_set in [ 'name', 'info', 'ext', 'dbkey' ]:
                        dataset_att_name = dataset_att_by_name.get( att_set, att_set )
                        setattr( primary_data, dataset_att_name, new_primary_datasets_attributes.get( att_set, getattr( primary_data, dataset_att_name ) ) )           
                primary_data.set_meta()
                primary_data.set_peek()
                self.sa_session.add( primary_data )
                self.sa_session.flush()
                outdata.history.add_dataset( primary_data )
                # Add dataset to return dict 
                primary_datasets[name][designation] = primary_data
                # Need to update all associated output hdas, i.e. history was 
                # shared with job running
                for dataset in outdata.dataset.history_associations: 
                    if outdata == dataset: continue
                    new_data = primary_data.copy()
                    dataset.history.add( new_data )
                    self.sa_session.add( new_data )
                    self.sa_session.flush()
        return primary_datasets
        
    def _is_hidden_for_user( self, user ):
        if self.hidden or ( not user and self.require_login ):
            return True
        return False
        
    def to_dict( self, trans, for_link=False, for_display=False ):
        """ Returns dict of tool. """
        
        # Basic information
        tool_dict = { 'id': self.id, 'name': self.name,
                      'version': self.version, 'description': self.description }
        
        if for_link:
            # Create tool link.
            if not self.tool_type.startswith( 'data_source' ):
                link = url_for( '/tool_runner', tool_id=self.id )
            else:
                link = url_for( self.action, **self.get_static_param_values( trans ) )
            
            # Basic information
            tool_dict.update( { 'type': 'tool', 'link': link, 
                                'min_width': self.uihints.get( 'minwidth', -1 ),
                                'target': self.target } )
                                
        if for_display:
            # Dictify inputs.
            inputs = []
            for name, input in self.inputs.items():
                param_dict = { 'name' : name, 'label' : input.label }
                if isinstance( input, DataToolParameter ):
                    param_dict.update( { 'type' : 'data', 'html' : urllib.quote( input.get_html( trans ) ) } )
                elif isinstance( input, SelectToolParameter ):
                    # Get options, value.
                    options = input.get_options( trans, [] )
                    value = options[0][1]
                    for option in options:
                        if option[2]:
                            # Found selected option.
                            value = option[1]

                    # Pack input.
                    param_dict.update( { 'type' : 'select', 
                                         'html' : urllib.quote( input.get_html( trans ) ),
                                         'options': options,
                                         'value': value
                                         } )
                elif isinstance( input, Conditional ):
                    # TODO.
                    pass
                elif isinstance( input, ( IntegerToolParameter, FloatToolParameter ) ):
                    param_dict.update( { 'type' : 'number', 'init_value' : input.value,
                                         'html' : urllib.quote( input.get_html( trans ) ),
                                         'min': input.min,
                                         'max': input.max,
                                         'value': input.value
                                          } )
                else:
                    param_dict.update( { 'type' : '??', 'init_value' : input.value, \
                                         'html' : urllib.quote( input.get_html( trans ) ) } )
                inputs.append( param_dict )
                
            tool_dict[ 'inputs' ] = inputs
                        
            # Dictify outputs.
            pass
        
        return tool_dict

class DataSourceTool( Tool ):
    """
    Alternate implementation of Tool for data_source tools -- those that 
    allow the user to query and extract data from another web site.
    """
    tool_type = 'data_source'
    
    def _build_GALAXY_URL_parameter( self ):
        return ToolParameter.build( self, ElementTree.XML( '<param name="GALAXY_URL" type="baseurl" value="/tool_runner?tool_id=%s" />' % self.id ) )
    def parse_inputs( self, root ):
        Tool.parse_inputs( self, root )
        if 'GALAXY_URL' not in self.inputs:
            self.inputs[ 'GALAXY_URL' ] = self._build_GALAXY_URL_parameter()
    def _prepare_datasource_json_list( self, param_list ):
        rval = []
        for value in param_list:
            if isinstance( value, dict ):
                rval.append( self._prepare_datasource_json_param_dict( value ) )
            elif isinstance( value, list ):
                rval.append( self._prepare_datasource_json_list( value ) )
            else:
                rval.append( str( value ) )
        return rval
    def _prepare_datasource_json_param_dict( self, param_dict ):
        rval = {}
        for key, value in param_dict.iteritems():
            if isinstance( value, dict ):
                rval[ key ] = self._prepare_datasource_json_param_dict( value )
            elif isinstance( value, list ):
                rval[ key ] = self._prepare_datasource_json_list( value )
            else:
                rval[ key ] = str( value )
        return rval
    def exec_before_job( self, app, inp_data, out_data, param_dict=None ):
        if param_dict is None:
            param_dict = {}
        dbkey = param_dict.get( 'dbkey' )
        info = param_dict.get( 'info' )
        data_type = param_dict.get( 'data_type' )
        name = param_dict.get( 'name' )
        
        json_params = {}
        json_params[ 'param_dict' ] = self._prepare_datasource_json_param_dict( param_dict ) #it would probably be better to store the original incoming parameters here, instead of the Galaxy modified ones?
        json_params[ 'output_data' ] = []
        json_params[ 'job_config' ] = dict( GALAXY_DATATYPES_CONF_FILE=param_dict.get( 'GALAXY_DATATYPES_CONF_FILE' ), GALAXY_ROOT_DIR=param_dict.get( 'GALAXY_ROOT_DIR' ), TOOL_PROVIDED_JOB_METADATA_FILE=jobs.TOOL_PROVIDED_JOB_METADATA_FILE )
        json_filename = None
        for i, ( out_name, data ) in enumerate( out_data.iteritems() ):
            #use wrapped dataset to access certain values 
            wrapped_data = param_dict.get( out_name )
            #allow multiple files to be created
            cur_base_param_name = 'GALAXY|%s|' % out_name 
            cur_name = param_dict.get( cur_base_param_name + 'name', name )
            cur_dbkey = param_dict.get( cur_base_param_name + 'dkey', dbkey )
            cur_info = param_dict.get( cur_base_param_name + 'info', info )
            cur_data_type = param_dict.get( cur_base_param_name + 'data_type', data_type )
            if cur_name:
                data.name = cur_name
            if not data.info and cur_info:
                data.info = cur_info
            if cur_dbkey:
                data.dbkey = cur_dbkey
            if cur_data_type:
                data.extension = cur_data_type
            file_name = str( wrapped_data )
            extra_files_path = str( wrapped_data.files_path )
            data_dict = dict( out_data_name = out_name,
                              ext = data.ext,
                              dataset_id = data.dataset.id,
                              hda_id = data.id,
                              file_name = file_name,
                              extra_files_path = extra_files_path )
            json_params[ 'output_data' ].append( data_dict )
            if json_filename is None:
                json_filename = file_name
        out = open( json_filename, 'w' )
        out.write( simplejson.dumps( json_params ) )
        out.close()

class AsyncDataSourceTool( DataSourceTool ):
    tool_type = 'data_source_async'
    
    def _build_GALAXY_URL_parameter( self ):
        return ToolParameter.build( self, ElementTree.XML( '<param name="GALAXY_URL" type="baseurl" value="/async/%s" />' % self.id ) )

class DataDestinationTool( Tool ):
    tool_type = 'data_destination'

class SetMetadataTool( Tool ):
    """
    Tool implementation for special tool that sets metadata on an existing
    dataset.
    """
    tool_type = 'set_metadata'
    def exec_after_process( self, app, inp_data, out_data, param_dict, job = None ):
        for name, dataset in inp_data.iteritems():
            external_metadata = galaxy.datatypes.metadata.JobExternalOutputMetadataWrapper( job )
            if external_metadata.external_metadata_set_successfully( dataset, app.model.context ):
                dataset.metadata.from_JSON_dict( external_metadata.get_output_filenames_by_dataset( dataset, app.model.context ).filename_out )    
            else:
                dataset._state = model.Dataset.states.FAILED_METADATA
                self.sa_session.add( dataset )
                self.sa_session.flush()
                return
            # If setting external metadata has failed, how can we inform the 
            # user? For now, we'll leave the default metadata and set the state 
            # back to its original.
            dataset.datatype.after_setting_metadata( dataset )
            if job and job.tool_id == '1.0.0':
                dataset.state = param_dict.get( '__ORIGINAL_DATASET_STATE__' )
            else:
                # Revert dataset.state to fall back to dataset.dataset.state
                dataset._state = None 
            # Need to reset the peek, which may rely on metadata
            dataset.set_peek() 
            self.sa_session.add( dataset )
            self.sa_session.flush()
    def job_failed( self, job_wrapper, message, exception = False ):
        job = job_wrapper.sa_session.query( model.Job ).get( job_wrapper.job_id )
        if job:
            inp_data = {}
            for dataset_assoc in job.input_datasets:
                inp_data[dataset_assoc.name] = dataset_assoc.dataset
            return self.exec_after_process( job_wrapper.app, inp_data, {}, job_wrapper.get_param_dict(), job = job )
            
class ExportHistoryTool( Tool ):
    tool_type = 'export_history'
    
class ImportHistoryTool( Tool ):
    tool_type = 'import_history'

class GenomeIndexTool( Tool ):
    tool_type = 'index_genome'

# Populate tool_type to ToolClass mappings
tool_types = {}
for tool_class in [ Tool, DataDestinationTool, SetMetadataTool, DataSourceTool, AsyncDataSourceTool ]:
    tool_types[ tool_class.tool_type ] = tool_class

# ---- Utility classes to be factored out -----------------------------------
        
class BadValue( object ):
    def __init__( self, value ):
        self.value = value

class ToolStdioRegex( object ):
    """
    This is a container for the <stdio> element's regex subelement.
    The regex subelement has a "match" attribute, a "sources"
    attribute that contains "output" and/or "error", and a "level"
    attribute that contains "warning" or "fatal".
    """
    def __init__( self ):
        self.match = ""
        self.stdout_match = False
        self.stderr_match = False
        # TODO: Define a common class or constant for error level:
        self.error_level = "fatal" 
        self.desc = ""

class ToolStdioExitCode( object ):
    """
    This is a container for the <stdio> element's <exit_code> subelement.
    The exit_code element has a range of exit codes and the error level.
    """
    def __init__( self ):
        self.range_start = float( "-inf" )
        self.range_end = float( "inf" )
        # TODO: Define a common class or constant for error level:
        self.error_level = "fatal"
        self.desc = ""

class ToolParameterValueWrapper( object ):
    """
    Base class for object that Wraps a Tool Parameter and Value.
    """
    def __nonzero__( self ):
        return bool( self.value )

class RawObjectWrapper( ToolParameterValueWrapper ):
    """
    Wraps an object so that __str__ returns module_name:class_name.
    """
    def __init__( self, obj ):
        self.obj = obj
    def __str__( self ):
        return "%s:%s" % (self.obj.__module__, self.obj.__class__.__name__)
    def __getattr__( self, key ):
        return getattr( self.obj, key )

class LibraryDatasetValueWrapper( ToolParameterValueWrapper ):
    """
    Wraps an input so that __str__ gives the "param_dict" representation.
    """
    def __init__( self, input, value, other_values={} ):
        self.input = input
        self.value = value
        self._other_values = other_values
        self.counter = 0
    def __str__( self ):
        return self.value
    def __iter__( self ):
        return self
    def next( self ):
        if self.counter >= len(self.value):
            raise StopIteration
        self.counter += 1
        return self.value[self.counter-1]
    def __getattr__( self, key ):
        return getattr( self.value, key )
        
class InputValueWrapper( ToolParameterValueWrapper ):
    """
    Wraps an input so that __str__ gives the "param_dict" representation.
    """
    def __init__( self, input, value, other_values={} ):
        self.input = input
        self.value = value
        self._other_values = other_values
    def __str__( self ):
        return self.input.to_param_dict_string( self.value, self._other_values )
    def __getattr__( self, key ):
        return getattr( self.value, key )

class SelectToolParameterWrapper( ToolParameterValueWrapper ):
    """
    Wraps a SelectTooParameter so that __str__ returns the selected value, but all other
    attributes are accessible.
    """
    
    class SelectToolParameterFieldWrapper:
        """
        Provide access to any field by name or index for this particular value.
        Only applicable for dynamic_options selects, which have more than simple 'options' defined (name, value, selected).
        """
        def __init__( self, input, value, other_values ):
            self._input = input
            self._value = value
            self._other_values = other_values
            self._fields = {}
        def __getattr__( self, name ):
            if name not in self._fields:
                self._fields[ name ] = self._input.options.get_field_by_name_for_value( name, self._value, None, self._other_values )
            return self._input.separator.join( map( str, self._fields[ name ] ) )
    
    def __init__( self, input, value, app, other_values={} ):
        self.input = input
        self.value = value
        self.input.value_label = input.value_to_display_text( value, app )
        self._other_values = other_values
        self.fields = self.SelectToolParameterFieldWrapper( input, value, other_values )
    def __str__( self ):
        return self.input.to_param_dict_string( self.value, other_values = self._other_values )
    def __getattr__( self, key ):
        return getattr( self.input, key )

class DatasetFilenameWrapper( ToolParameterValueWrapper ):
    """
    Wraps a dataset so that __str__ returns the filename, but all other
    attributes are accessible.
    """
    
    class MetadataWrapper:
        """
        Wraps a Metadata Collection to return MetadataParameters wrapped 
        according to the metadata spec. Methods implemented to match behavior 
        of a Metadata Collection.
        """
        def __init__( self, metadata ):
            self.metadata = metadata
        def __getattr__( self, name ):
            rval = self.metadata.get( name, None )
            if name in self.metadata.spec:
                if rval is None:
                    rval = self.metadata.spec[name].no_value
                rval = self.metadata.spec[name].param.to_string( rval )
                # Store this value, so we don't need to recalculate if needed 
                # again
                setattr( self, name, rval ) 
            return rval
        def __nonzero__( self ):
            return self.metadata.__nonzero__()
        def __iter__( self ):
            return self.metadata.__iter__()
        def get( self, key, default=None ):
            try:
                return getattr( self, key )
            except:
                return default
        def items( self ):
            return iter( [ ( k, self.get( k ) ) for k, v in self.metadata.items() ] )
    
    def __init__( self, dataset, datatypes_registry = None, tool = None, name = None, false_path = None ):
        if not dataset:
            try:
                # TODO: allow this to work when working with grouping
                ext = tool.inputs[name].extensions[0]
            except:
                ext = 'data'
            self.dataset = NoneDataset( datatypes_registry = datatypes_registry, ext = ext )
        else:
            self.dataset = dataset
            self.metadata = self.MetadataWrapper( dataset.metadata )
        self.false_path = false_path

    def __str__( self ):
        if self.false_path is not None:
            return self.false_path
        else:
            return self.dataset.file_name
    def __getattr__( self, key ):
        if self.false_path is not None and key == 'file_name':
            return self.false_path
        else:
            return getattr( self.dataset, key )
    def __nonzero__( self ):
        return bool( self.dataset )

class DatasetListWrapper( list ):
    """
    """
    def __init__( self, datasets, **kwargs ):
        if not isinstance(datasets, list):
            datasets = [datasets]
        list.__init__( self, [DatasetFilenameWrapper(dataset, **kwargs) for dataset in datasets] )


def json_fix( val ):
    if isinstance( val, list ):
        return [ json_fix( v ) for v in val ]
    elif isinstance( val, dict ):
        return dict( [ ( json_fix( k ), json_fix( v ) ) for ( k, v ) in val.iteritems() ] )
    elif isinstance( val, unicode ):
        return val.encode( "utf8" )
    else:
        return val
    
def get_incoming_value( incoming, key, default ):
    if "__" + key + "__is_composite" in incoming:
        composite_keys = incoming["__" + key + "__keys"].split()
        value = dict()
        for composite_key in composite_keys:
            value[composite_key] = incoming[key + "_" + composite_key]
        return value
    else:
        return incoming.get( key, default )

class InterruptedUpload( Exception ):
    pass<|MERGE_RESOLUTION|>--- conflicted
+++ resolved
@@ -801,24 +801,7 @@
         self.type = type
         self.version = version
 
-<<<<<<< HEAD
-class ToolParallelismInfo(object):
-    """
-    Stores the information (if any) for running multiple instances of the tool in parallel
-    on the same set of inputs.
-    """
-    def __init__(self, tag):
-        self.method = tag.get('method')
-        self.attributes = dict([item for item in tag.attrib.items() if item[0] != 'method' ])
-        if len(self.attributes) == 0:
-            # legacy basic mode - provide compatible defaults
-            self.attributes['split_size'] = 20
-            self.attributes['split_mode'] = 'number_of_parts'
-
 class Tool( object ):
-=======
-class Tool:
->>>>>>> 07f9ffea
     """
     Represents a computational tool that can be executed through Galaxy. 
     """
