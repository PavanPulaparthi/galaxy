"""
Once state information has been calculated, handle actually executing tools
from various states, tracking results, and building implicit dataset
collections from matched collections.
"""
import collections
import logging

from boltons.iterutils import remap

from galaxy import model
from galaxy.model.dataset_collections.structure import get_structure, tool_output_to_structure
from galaxy.tool_util.parser import ToolOutputCollectionPart
from galaxy.tools.actions import filter_output, on_text_for_names, ToolExecutionCache
from galaxy.tools.parameters.basic import is_runtime_value

log = logging.getLogger(__name__)

SINGLE_EXECUTION_SUCCESS_MESSAGE = "Tool ${tool_id} created job ${job_id}"
BATCH_EXECUTION_MESSAGE = "Executed ${job_count} job(s) for tool ${tool_id} request"


class PartialJobExecution(Exception):

    def __init__(self, execution_tracker):
        self.execution_tracker = execution_tracker


MappingParameters = collections.namedtuple("MappingParameters", ["param_template", "param_combinations"])


def execute(trans, tool, mapping_params, history, rerun_remap_job_id=None, collection_info=None, workflow_invocation_uuid=None, invocation_step=None, max_num_jobs=None, job_callback=None, completed_jobs=None, workflow_resource_parameters=None, validate_outputs=False):
    """
    Execute a tool and return object containing summary (output data, number of
    failures, etc...).
    """
    if max_num_jobs is not None:
        assert invocation_step is not None
    if rerun_remap_job_id:
        assert invocation_step is None

    all_jobs_timer = tool.app.execution_timer_factory.get_timer(
        'internals.galaxy.tools.execute.job_batch', BATCH_EXECUTION_MESSAGE
    )

    if invocation_step is None:
        execution_tracker = ToolExecutionTracker(trans, tool, mapping_params, collection_info, completed_jobs=completed_jobs)
    else:
        execution_tracker = WorkflowStepExecutionTracker(trans, tool, mapping_params, collection_info, invocation_step, completed_jobs=completed_jobs)
    execution_cache = ToolExecutionCache(trans)

    def execute_single_job(execution_slice, completed_job):
        job_timer = tool.app.execution_timer_factory.get_timer(
            'internals.galaxy.tools.execute.job_single', SINGLE_EXECUTION_SUCCESS_MESSAGE
        )
        params = execution_slice.param_combination
        if workflow_invocation_uuid:
            params['__workflow_invocation_uuid__'] = workflow_invocation_uuid
        elif '__workflow_invocation_uuid__' in params:
            # Only workflow invocation code gets to set this, ignore user supplied
            # values or rerun parameters.
            del params['__workflow_invocation_uuid__']
        if workflow_resource_parameters:
            params['__workflow_resource_params__'] = workflow_resource_parameters
        elif '__workflow_resource_params__' in params:
            # Only workflow invocation code gets to set this, ignore user supplied
            # values or rerun parameters.
            del params['__workflow_resource_params__']
        if validate_outputs:
            params['__validate_outputs__'] = True
        job, result = tool.handle_single_execution(trans, rerun_remap_job_id, execution_slice, history, execution_cache, completed_job, collection_info, job_callback=job_callback, flush_job=False)
        if job:
            log.debug(job_timer.to_str(tool_id=tool.id, job_id=job.id))
            execution_tracker.record_success(execution_slice, job, result)
        else:
            execution_tracker.record_error(result)

    tool_action = tool.tool_action
    if hasattr(tool_action, "check_inputs_ready"):
        for params in execution_tracker.param_combinations:
            # This will throw an exception if the tool is not ready.
            tool_action.check_inputs_ready(
                tool,
                trans,
                params,
                history,
                execution_cache=execution_cache,
                collection_info=collection_info,
            )

    execution_tracker.ensure_implicit_collections_populated(history, mapping_params.param_template)
    job_count = len(execution_tracker.param_combinations)

    jobs_executed = 0
    has_remaining_jobs = False
    execution_slice = None

    for i, execution_slice in enumerate(execution_tracker.new_execution_slices()):
        if max_num_jobs is not None and jobs_executed >= max_num_jobs:
            has_remaining_jobs = True
            break
        else:
            execute_single_job(execution_slice, completed_jobs[i])
            history = execution_slice.history or history
            jobs_executed += 1

    if execution_slice:
        # a side effect of adding datasets to a history is a commit within db_next_hid (even with flush=False).
        history.add_pending_items()
    else:
        # Make sure collections, implicit jobs etc are flushed even if there are no precreated output datasets
        trans.sa_session.flush()
    tool_id = tool.id
    for job in execution_tracker.successful_jobs:
        # Put the job in the queue if tracking in memory
        tool.app.job_manager.enqueue(job, tool=tool, flush=False)
        trans.log_event("Added job to the job queue, id: %s" % str(job.id), tool_id=tool_id)
    trans.sa_session.flush()

    if has_remaining_jobs:
        raise PartialJobExecution(execution_tracker)
    else:
        execution_tracker.finalize_dataset_collections(trans)

    log.debug(all_jobs_timer.to_str(job_count=job_count, tool_id=tool.id))
    return execution_tracker


class ExecutionSlice:

    def __init__(self, job_index, param_combination, dataset_collection_elements=None):
        self.job_index = job_index
        self.param_combination = param_combination
        self.dataset_collection_elements = dataset_collection_elements
        self.history = None


class ExecutionTracker:

    def __init__(self, trans, tool, mapping_params, collection_info, completed_jobs=None):
        # Known ahead of time...
        self.trans = trans
        self.tool = tool
        self.mapping_params = mapping_params
        self.collection_info = collection_info
        self.completed_jobs = completed_jobs

        self._on_text = None

        # Populated as we go...
        self.failed_jobs = 0
        self.execution_errors = []

        self.successful_jobs = []
        self.output_datasets = []
        self.output_collections = []

        self.implicit_collections = {}

    @property
    def param_combinations(self):
        return self.mapping_params.param_combinations

    @property
    def example_params(self):
        if self.mapping_params.param_combinations:
            return self.mapping_params.param_combinations[0]
        else:
            # TODO: This isn't quite right - what we want is something like param_template wrapped,
            # need a test case with an output filter applied to an empty list, still this is
            # an improvement over not allowing mapping of empty lists.
            return self.mapping_params.param_template

    @property
    def job_count(self):
        return len(self.param_combinations)

    def record_error(self, error):
        self.failed_jobs += 1
        message = "There was a failure executing a job for tool [%s] - %s"
        log.warning(message, self.tool.id, error)
        self.execution_errors.append(error)

    @property
    def on_text(self):
        if self._on_text is None:
            collection_names = ["collection %d" % c.hid for c in self.collection_info.collections.values()]
            self._on_text = on_text_for_names(collection_names)

        return self._on_text

    def output_name(self, trans, history, params, output):
        on_text = self.on_text

        try:
            output_collection_name = self.tool.tool_action.get_output_name(
                output,
                dataset=None,
                tool=self.tool,
                on_text=on_text,
                trans=trans,
                history=history,
                params=params,
                incoming=None,
                job_params=None,
            )
        except Exception:
            output_collection_name = f"{self.tool.name} across {on_text}"

        return output_collection_name

    def sliced_input_collection_structure(self, input_name):
        unqualified_recurse = self.tool.profile < 18.09 and "|" not in input_name

        def find_collection(input_dict, input_name):
            for key, value in input_dict.items():
                if key == input_name:
                    return value
                if isinstance(value, dict):
                    if "|" in input_name:
                        prefix, rest_input_name = input_name.split("|", 1)
                        if key == prefix:
                            return find_collection(value, rest_input_name)
                    elif unqualified_recurse:
                        # Looking for "input1" instead of "cond|input1" for instance.
                        # See discussion on https://github.com/galaxyproject/galaxy/issues/6157.
                        unqualified_match = find_collection(value, input_name)
                        if unqualified_match:
                            return unqualified_match

        input_collection = find_collection(self.example_params, input_name)
        if input_collection is None:
            raise Exception("Failed to find referenced collection in inputs.")

        if not hasattr(input_collection, "collection"):
            raise Exception("Referenced input parameter is not a collection.")

        collection_type_description = self.trans.app.dataset_collections_service.collection_type_descriptions.for_collection_type(input_collection.collection.collection_type)
        subcollection_mapping_type = None
        if self.is_implicit_input(input_name):
            subcollection_mapping_type = self.collection_info.subcollection_mapping_type(input_name)

        return get_structure(input_collection, collection_type_description, leaf_subcollection_type=subcollection_mapping_type)

    def _structure_for_output(self, trans, tool_output):
        structure = self.collection_info.structure
        if hasattr(tool_output, "default_identifier_source"):
            # Switch the structure for outputs if the output specified a default_identifier_source
            collection_type_descriptions = trans.app.dataset_collections_service.collection_type_descriptions

            source_collection = self.collection_info.collections.get(tool_output.default_identifier_source)
            if source_collection:
                collection_type_description = collection_type_descriptions.for_collection_type(source_collection.collection.collection_type)
                _structure = structure.for_dataset_collection(source_collection.collection, collection_type_description=collection_type_description)
                if structure.can_match(_structure):
                    structure = _structure

        return structure

    def _mapped_output_structure(self, trans, tool_output):
        collections_manager = trans.app.dataset_collections_service
        output_structure = tool_output_to_structure(self.sliced_input_collection_structure, tool_output, collections_manager)
        # self.collection_info.structure - the mapping structure with default_identifier_source
        # used to determine the identifiers to use.
        mapping_structure = self._structure_for_output(trans, tool_output)
        # Output structure may not be known, but input structure must be,
        # otherwise this step of the workflow shouldn't have been scheduled
        # or the tool should not have been executable on this input.
        mapped_output_structure = mapping_structure.multiply(output_structure)
        return mapped_output_structure

    def ensure_implicit_collections_populated(self, history, params):
        if not self.collection_info:
            return

        history = history or self.tool.get_default_history_by_trans(self.trans)
        # params = param_combinations[0] if param_combinations else mapping_params.param_template
        self.precreate_output_collections(history, params)

    def precreate_output_collections(self, history, params):
        # params is just one sample tool param execution with parallelized
        # collection replaced with a specific dataset. Need to replace this
        # with the collection and wrap everything up so can evaluate output
        # label.
        trans = self.trans
        params.update(self.collection_info.collections)  # Replace datasets with source collections for labelling outputs.

        collection_instances = {}
        implicit_inputs = self.implicit_inputs

        implicit_collection_jobs = model.ImplicitCollectionJobs()

        # trying to guess these filters at the collection levell is tricky because
        # the filter condition could vary from element to element. Just do best we
        # we can for now.
        example_params = self.example_params.copy()

        # walk through and optional replace runtime values with None, assume they
        # would have been replaced by now if they were going to be set.
        def replace_optional_runtime_values(path, key, value):

            if is_runtime_value(value):
                return key, None
            return key, value

        example_params = remap(example_params, visit=replace_optional_runtime_values)

        for output_name, output in self.tool.outputs.items():
<<<<<<< HEAD
            if filter_output(self.tool, output, self.example_params):
=======
            if filter_output(output, example_params):
>>>>>>> 33703be6
                continue
            output_collection_name = self.output_name(trans, history, params, output)
            effective_structure = self._mapped_output_structure(trans, output)
            collection_instance = trans.app.dataset_collections_service.precreate_dataset_collection_instance(
                trans=trans,
                parent=history,
                name=output_collection_name,
                structure=effective_structure,
                implicit_inputs=implicit_inputs,
                implicit_output_name=output_name,
                completed_collection=self.completed_jobs,
            )
            collection_instance.implicit_collection_jobs = implicit_collection_jobs
            collection_instances[output_name] = collection_instance
            trans.sa_session.add(collection_instance)
        # Needed to flush the association created just above with
        # job.add_output_dataset_collection.
        trans.sa_session.flush()
        self.implicit_collections = collection_instances

    @property
    def implicit_collection_jobs(self):
        # TODO: refactor to track this properly maybe?
        if self.implicit_collections:
            return next(iter(self.implicit_collections.values())).implicit_collection_jobs
        else:
            return None

    def finalize_dataset_collections(self, trans):
        # TODO: this probably needs to be reworked some, we should have the collection methods
        # return a list of changed objects to add to the session and flush and we should only
        # be finalizing collections to a depth of self.collection_info.structure. So for instance
        # if you are mapping a list over a tool that dynamically generates lists - we won't actually
        # know the structure of the inner list until after its job is complete.
        if self.failed_jobs > 0:
            for i, implicit_collection in enumerate(self.implicit_collections.values()):
                if i == 0:
                    implicit_collection_jobs = implicit_collection.implicit_collection_jobs
                    implicit_collection_jobs.populated_state = "failed"
                    trans.sa_session.add(implicit_collection_jobs)
                implicit_collection.collection.handle_population_failed("One or more jobs failed during dataset initialization.")
                trans.sa_session.add(implicit_collection.collection)
        else:
            for i, implicit_collection in enumerate(self.implicit_collections.values()):
                if i == 0:
                    implicit_collection_jobs = implicit_collection.implicit_collection_jobs
                    implicit_collection_jobs.populated_state = "ok"
                    trans.sa_session.add(implicit_collection_jobs)
                implicit_collection.collection.finalize(
                    collection_type_description=self.collection_info.structure.collection_type_description
                )
                trans.sa_session.add(implicit_collection.collection)
        trans.sa_session.flush()

    @property
    def implicit_inputs(self):
        implicit_inputs = list(self.collection_info.collections.items())
        return implicit_inputs

    def is_implicit_input(self, input_name):
        return input_name in self.collection_info.collections

    def walk_implicit_collections(self):
        return self.collection_info.structure.walk_collections(self.implicit_collections)

    def new_execution_slices(self):
        if self.collection_info is None:
            for job_index, param_combination in enumerate(self.param_combinations):
                yield ExecutionSlice(job_index, param_combination)
        else:
            yield from self.new_collection_execution_slices()

    def record_success(self, execution_slice, job, outputs):
        # TODO: successful_jobs need to be inserted in the correct place...
        self.successful_jobs.append(job)
        self.output_datasets.extend(outputs)
        for job_output in job.output_dataset_collection_instances:
            self.output_collections.append((job_output.name, job_output.dataset_collection_instance))
        if self.implicit_collections:
            implicit_collection_jobs = None
            for output_name, collection_instance in self.implicit_collections.items():
                job.add_output_dataset_collection(output_name, collection_instance)
                if implicit_collection_jobs is None:
                    implicit_collection_jobs = collection_instance.implicit_collection_jobs

            job_assoc = model.ImplicitCollectionJobsJobAssociation()
            job_assoc.order_index = execution_slice.job_index
            job_assoc.implicit_collection_jobs = implicit_collection_jobs
            job_assoc.job = job
            self.trans.sa_session.add(job_assoc)


# Seperate these because workflows need to track their jobs belong to the invocation
# in the database immediately and they can be recovered.
class ToolExecutionTracker(ExecutionTracker):

    def __init__(self, trans, tool, mapping_params, collection_info, completed_jobs=None):
        super().__init__(trans, tool, mapping_params, collection_info, completed_jobs=completed_jobs)

        # New to track these things for tool output API response in the tool case,
        # in the workflow case we just write stuff to the database and forget about
        # it.
        self.outputs_by_output_name = collections.defaultdict(list)

    def record_success(self, execution_slice, job, outputs):
        super().record_success(execution_slice, job, outputs)
        for output_name, output_dataset in outputs:
            if ToolOutputCollectionPart.is_named_collection_part_name(output_name):
                # Skip known collection outputs, these will be covered by
                # output collections.
                continue
            self.outputs_by_output_name[output_name].append(output_dataset)
        for job_output in job.output_dataset_collections:
            self.outputs_by_output_name[job_output.name].append(job_output.dataset_collection)

    def new_collection_execution_slices(self):
        for job_index, (param_combination, dataset_collection_elements) in enumerate(zip(self.param_combinations, self.walk_implicit_collections())):
            completed_job = self.completed_jobs and self.completed_jobs[job_index]
            if not completed_job:
                for dataset_collection_element in dataset_collection_elements.values():
                    assert dataset_collection_element.element_object is None

            yield ExecutionSlice(job_index, param_combination, dataset_collection_elements)


class WorkflowStepExecutionTracker(ExecutionTracker):

    def __init__(self, trans, tool, mapping_params, collection_info, invocation_step, completed_jobs=None):
        super().__init__(trans, tool, mapping_params, collection_info, completed_jobs=completed_jobs)
        self.invocation_step = invocation_step

    def record_success(self, execution_slice, job, outputs):
        super().record_success(execution_slice, job, outputs)
        if not self.collection_info:
            for output_name, output in outputs:
                self.invocation_step.add_output(output_name, output)
            self.invocation_step.job = job

    def new_collection_execution_slices(self):
        for job_index, (param_combination, dataset_collection_elements) in enumerate(zip(self.param_combinations, self.walk_implicit_collections())):
            completed_job = self.completed_jobs and self.completed_jobs[job_index]
            if not completed_job:
                found_result = False
                for dataset_collection_element in dataset_collection_elements.values():
                    if dataset_collection_element.element_object is not None:
                        found_result = True
                        break
                if found_result:
                    continue

            yield ExecutionSlice(job_index, param_combination, dataset_collection_elements)

    def ensure_implicit_collections_populated(self, history, params):
        if not self.collection_info:
            return

        history = history or self.tool.get_default_history_by_trans(self.trans)
        if self.invocation_step.is_new:
            self.precreate_output_collections(history, params)
            for output_name, implicit_collection in self.implicit_collections.items():
                self.invocation_step.add_output(output_name, implicit_collection)
        else:
            collections = {}
            for output_assoc in self.invocation_step.output_dataset_collections:
                implicit_collection = output_assoc.dataset_collection
                assert hasattr(implicit_collection, "history_content_type")  # make sure it is an HDCA and not a DC
                collections[output_assoc.output_name] = output_assoc.dataset_collection
            self.implicit_collections = collections
        self.invocation_step.implicit_collection_jobs = self.implicit_collection_jobs


__all__ = ('execute', )<|MERGE_RESOLUTION|>--- conflicted
+++ resolved
@@ -306,11 +306,7 @@
         example_params = remap(example_params, visit=replace_optional_runtime_values)
 
         for output_name, output in self.tool.outputs.items():
-<<<<<<< HEAD
-            if filter_output(self.tool, output, self.example_params):
-=======
-            if filter_output(output, example_params):
->>>>>>> 33703be6
+            if filter_output(self.tool, output, example_params):
                 continue
             output_collection_name = self.output_name(trans, history, params, output)
             effective_structure = self._mapped_output_structure(trans, output)
