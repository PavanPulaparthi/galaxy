import json
import time
import os
import socket
import subprocess
import socket
import sys
import tempfile
import time

# insert *this* galaxy before all others on sys.path
sys.path.insert(1, os.path.abspath(os.path.join(os.path.dirname(__file__), os.pardir, os.pardir)))

from galaxy.tool_util.deps import docker_util

def parse_ports(container_name, connection_configuration):
    while True:
        ports_command = docker_util.build_docker_simple_command("port", container_name=container_name, **connection_configuration)
        with tempfile.TemporaryFile() as stdout_file:
            exit_code = subprocess.call(ports_command,
                                        shell=True,
                                        stdout=stdout_file,
                                        preexec_fn=os.setpgrp)
            if exit_code == 0:
                stdout_file.seek(0)
                ports_raw = stdout_file.read()
                return ports_raw

def parse_ports(container_name, connection_configuration):
    while True:
        ports_command = docker_util.build_docker_simple_command("port", container_name=container_name, **connection_configuration)
        with tempfile.TemporaryFile(prefix="docker_port_") as stdout_file:
            exit_code = subprocess.call(ports_command,
                                        shell=True,
                                        stdout=stdout_file,
                                        preexec_fn=os.setpgrp)
            if exit_code == 0:
                stdout_file.seek(0)
                ports_raw = stdout_file.read()
                return ports_raw


def main():
    open("monitor.log", 'w+').write('HXR monitor script running')

    with open("container_config.json", "r") as f:
        container_config = json.load(f)

    container_type = container_config["container_type"]
    container_name = container_config["container_name"]
    connection_configuration = container_config["connection_configuration"]
    if container_type != "docker":
        raise Exception("Monitoring container type [%s], not yet implemented." % container_type)

    ports_raw = None
    for i in range(10):
        try:
            ports_raw = parse_ports(container_name, connection_configuration)
            if ports_raw is not None:
                host_ip = socket.gethostbyname(socket.gethostname())
                with open("container_runtime.json", "w") as f:
                    # Override the IPs
                    ports = docker_util.parse_port_text(ports_raw)
                    for key in ports:
                        ports[key]['host'] = host_ip
                    json.dump(ports, f)
                break
            else:
                raise Exception("Failed to recover ports...")
        except Exception as e:
<<<<<<< HEAD
            with open("exception.txt", "w") as f:
=======
            with open("container_monitor_exception.txt", "a") as f:
>>>>>>> a7d664bb
                f.write(str(e))
        time.sleep(i * 2)


if __name__ == "__main__":
    main()<|MERGE_RESOLUTION|>--- conflicted
+++ resolved
@@ -1,9 +1,7 @@
 import json
-import time
 import os
 import socket
 import subprocess
-import socket
 import sys
 import tempfile
 import time
@@ -13,18 +11,6 @@
 
 from galaxy.tool_util.deps import docker_util
 
-def parse_ports(container_name, connection_configuration):
-    while True:
-        ports_command = docker_util.build_docker_simple_command("port", container_name=container_name, **connection_configuration)
-        with tempfile.TemporaryFile() as stdout_file:
-            exit_code = subprocess.call(ports_command,
-                                        shell=True,
-                                        stdout=stdout_file,
-                                        preexec_fn=os.setpgrp)
-            if exit_code == 0:
-                stdout_file.seek(0)
-                ports_raw = stdout_file.read()
-                return ports_raw
 
 def parse_ports(container_name, connection_configuration):
     while True:
@@ -41,8 +27,6 @@
 
 
 def main():
-    open("monitor.log", 'w+').write('HXR monitor script running')
-
     with open("container_config.json", "r") as f:
         container_config = json.load(f)
 
@@ -68,11 +52,7 @@
             else:
                 raise Exception("Failed to recover ports...")
         except Exception as e:
-<<<<<<< HEAD
-            with open("exception.txt", "w") as f:
-=======
             with open("container_monitor_exception.txt", "a") as f:
->>>>>>> a7d664bb
                 f.write(str(e))
         time.sleep(i * 2)
 
