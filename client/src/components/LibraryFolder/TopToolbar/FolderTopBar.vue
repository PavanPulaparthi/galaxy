--- conflicted
+++ resolved
@@ -7,8 +7,16 @@
                 <font-awesome-icon icon="home" />
             </a>
             <div>
-                <div class="form-inline">
-                    <SearchField @updateSearch="updateSearch($event)"></SearchField>
+                <form class="form-inline">
+                    <b-input-group size="sm">
+                        <b-form-input
+                            class="mr-1"
+                            v-on:input="updateSearch($event)"
+                            type="search"
+                            id="filterInput"
+                            placeholder="Search"
+                        />
+                    </b-input-group>
                     <button
                         v-if="metadata.can_add_library_item"
                         title="Create new folder"
@@ -133,7 +141,7 @@
                             include deleted
                         </b-form-checkbox>
                     </div>
-                </div>
+                </form>
             </div>
         </div>
     </div>
@@ -154,8 +162,6 @@
 import download from "./download";
 import mod_utils from "utils/utils";
 import { getAppRoot } from "onload/loadConfig";
-import SearchField from "../SearchField";
-import { Services } from "../services";
 
 initTopBarIcons();
 
@@ -172,18 +178,10 @@
             type: Boolean,
             required: true,
         },
-        isAllSelectedMode: {
-            type: Boolean,
-            required: true,
-        },
         selected: {
             type: Array,
             required: true,
         },
-        unselected: {
-            type: Array,
-            required: true,
-        },
         metadata: {
             type: Object,
             required: true,
@@ -194,11 +192,12 @@
         },
     },
     components: {
-        SearchField,
         FontAwesomeIcon,
     },
     data() {
         return {
+            dataset_manipulation: false,
+            logged_dataset_manipulation: false,
             is_admin: false,
             user_library_import_dir: false,
             library_import_dir: false,
@@ -220,13 +219,10 @@
     },
     created() {
         const Galaxy = getGalaxyInstance();
-        this.services = new Services();
         this.is_admin = Galaxy.user.attributes.is_admin;
         this.user_library_import_dir = Galaxy.config.user_library_import_dir;
         this.library_import_dir = Galaxy.config.library_import_dir;
         this.allow_library_path_paste = Galaxy.config.allow_library_path_paste;
-<<<<<<< HEAD
-=======
         const contains_file_or_folder = this.folderContents.find((el) => el.type === "folder" || el.type === "file");
 
         // logic from legacy code
@@ -238,32 +234,16 @@
                 }
             }
         }
->>>>>>> 058f64da
         this.fetchExtAndGenomes();
     },
     mounted() {
-        if (this.metadata.full_path)
-            new mod_path_bar.PathBar({
-                full_path: this.metadata.full_path,
-                id: this.folder_id,
-                parent_library_id: this.metadata.parent_library_id,
-            });
+        new mod_path_bar.PathBar({
+            full_path: this.metadata.full_path,
+            id: this.folder_id,
+            parent_library_id: this.metadata.parent_library_id,
+        });
     },
     computed: {
-        contains_file_or_folder: function () {
-            return this.folderContents.find((el) => el.type === "folder" || el.type === "file");
-        },
-        logged_dataset_manipulation: function () {
-            const Galaxy = getGalaxyInstance();
-            // logic from legacy code
-            return !!(this.contains_file_or_folder && Galaxy.user && !Galaxy.user.isAnonymous());
-        },
-        dataset_manipulation: function () {
-            const Galaxy = getGalaxyInstance();
-            // logic from legacy code
-            return !!(this.contains_file_or_folder && Galaxy.user);
-        },
-
         getHomeUrl: () => {
             return `${getAppRoot()}library/list`;
         },
@@ -276,22 +256,11 @@
             this.$emit("updateSearch", value);
         },
         deleteSelected: function () {
-            this.getSelected().then((selected) =>
-                deleteSelectedItems(
-                    selected,
-                    (deletedItem) => this.$emit("deleteFromTable", deletedItem),
-                    () => this.$emit("refreshTable"),
-                    () => this.$emit("refreshTableContent")
-                )
+            deleteSelectedItems(
+                this.selected,
+                (deletedItem) => this.$emit("deleteFromTable", deletedItem),
+                () => this.$emit("refreshTable")
             );
-        },
-        async getSelected() {
-            if (this.isAllSelectedMode) {
-                this.$emit("setBusy", true);
-                const selected = await this.services.getFilteredFolderContents(this.folder_id, this.unselected);
-                this.$emit("setBusy", false);
-                return selected;
-            } else return this.selected;
         },
         newFolder() {
             this.folderContents.unshift({
@@ -304,14 +273,13 @@
             this.$emit("refreshTable");
         },
         downloadData(format) {
-            this.findCheckedItems().then(({ datasets, folders }) => {
-                if (this.selected.length === 0) {
-                    Toast.info("You must select at least one dataset to download");
-                    return;
-                }
-
-                download(format, datasets, folders);
-            });
+            const { datasets, folders } = this.findCheckedItems();
+            if (this.selected.length === 0) {
+                Toast.info("You must select at least one dataset to download");
+                return;
+            }
+
+            download(format, datasets, folders);
         },
         addDatasets(source) {
             new mod_add_datasets.AddDatasets({
@@ -323,35 +291,33 @@
             });
         },
         // helper function to make legacy code compatible
-        findCheckedItems: async function (idOnly = true) {
+        findCheckedItems: function (idOnly = true) {
             const datasets = [];
             const folder = [];
-            const selected = await this.getSelected();
-            selected.forEach((item) => {
+            this.selected.forEach((item) => {
                 item.type === "file" ? datasets.push(idOnly ? item.id : item) : idOnly ? item.id : item;
             });
             return { datasets: datasets, folders: folder };
         },
         importToHistoryModal: function (isCollection) {
-            this.findCheckedItems(!isCollection).then(({ datasets, folders }) => {
-                const checkedItems = this.selected;
-                checkedItems.dataset_ids = datasets;
-                checkedItems.folder_ids = folders;
-                if (isCollection) {
-                    new mod_import_collection.ImportCollectionModal({
-                        selected: checkedItems,
-                        allDatasets: this.allDatasets,
-                    });
-                } else {
-                    new mod_import_dataset.ImportDatasetModal({
-                        selected: checkedItems,
-                    });
-                }
-            });
+            const { datasets, folders } = this.findCheckedItems(!isCollection);
+            const checkedItems = this.selected;
+            checkedItems.dataset_ids = datasets;
+            checkedItems.folder_ids = folders;
+            if (isCollection) {
+                new mod_import_collection.ImportCollectionModal({
+                    selected: checkedItems,
+                    allDatasets: this.allDatasets,
+                });
+            } else {
+                new mod_import_dataset.ImportDatasetModal({
+                    selected: checkedItems,
+                });
+            }
         },
         /*
             Slightly adopted Bootstrap code
-        */
+             */
         /**
          * Request all extensions and genomes from Galaxy
          * and save them in sorted arrays.
