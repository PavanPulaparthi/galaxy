<template>
    <div>
        <div>
            <FolderTopBar
                @updateSearch="updateSearchValue($event)"
                @refreshTable="refreshTable"
                @refreshTableContent="refreshTableContent"
                @fetchFolderContents="fetchFolderContents($event)"
                @deleteFromTable="deleteFromTable"
                @setBusy="setBusy($event)"
<<<<<<< HEAD
                :folder-contents="folderContents"
=======
                @newFolder="newFolder"
                :folderContents="folderContents"
>>>>>>> 76123657
                :include_deleted="include_deleted"
                :folder_id="current_folder_id"
                :selected="selected"
                :metadata="folder_metadata"
                :unselected="unselected"
                :is-all-selected-mode="isAllSelectedMode"
            />

            <b-table
                id="folder_list_body"
                striped
                hover
                :busy.sync="isBusy"
                :fields="fields"
                :items="folderContents"
                :per-page="perPage"
                selectable
                no-select-on-click
                @row-clicked="onRowClick"
                ref="folder_content_table"
                show-empty
            >
                <template v-slot:empty>
                    <div v-if="isBusy" class="text-center my-2">
                        <b-spinner class="align-middle"></b-spinner>
                        <strong>Loading...</strong>
                    </div>
                    <div v-else class="empty-folder-message">
                        This folder is either empty or you do not have proper access permissions to see the contents. If
                        you expected something to show up please consult the
                        <a href="https://galaxyproject.org/data-libraries/#permissions" target="_blank">
                            library security wikipage
                        </a>
                    </div>
                </template>
                <template v-slot:head(selected)="">
                    <font-awesome-icon
                        v-if="isAllSelectedMode && !isAllSelectedOnPage()"
                        @click="toggleSelect"
                        class="select-checkbox cursor-pointer"
                        size="lg"
                        title="Check to select all datasets"
                        icon="minus-square"
                    />
                    <font-awesome-icon
                        v-else
                        @click="toggleSelect"
                        class="select-checkbox cursor-pointer"
                        size="lg"
                        title="Check to select all datasets"
                        :icon="isAllSelectedOnPage() ? ['far', 'check-square'] : ['far', 'square']"
                    />
                </template>
                <template v-slot:cell(selected)="row">
                    <font-awesome-icon
                        class="select-checkbox lib-folder-checkbox"
                        size="lg"
                        v-if="!row.item.isNewFolder && !row.item.deleted"
                        :icon="row.rowSelected ? ['far', 'check-square'] : ['far', 'square']"
                    />
                </template>
                <!-- Name -->
                <template v-slot:cell(name)="row">
                    <div v-if="row.item.editMode">
                        <textarea
                            v-if="row.item.isNewFolder"
                            class="form-control"
                            name="input_folder_name"
                            :ref="'name' + row.item.id"
                            v-model="row.item.name"
                            rows="3"
                        />
                        <textarea
                            v-else
                            class="form-control"
                            :ref="'name' + row.item.id"
                            :value="row.item.name"
                            rows="3"
                        />
                    </div>
                    <div v-else-if="!row.item.deleted">
                        <b-link
                            v-if="row.item.type === 'folder'"
                            :to="{ name: `LibraryFolder`, params: { folder_id: `${row.item.id}` } }"
                            >{{ row.item.name }}</b-link
                        >
                        <a v-else :href="`${root}library/list#folders/${current_folder_id}/datasets/${row.item.id}`">{{
                            row.item.name
                        }}</a>
                    </div>
                    <!-- Deleted Item-->
                    <div v-else>
                        <div class="deleted-item">{{ row.item.name }}</div>
                    </div>
                </template>

                <!-- Description -->
                <template v-slot:cell(message)="row">
                    <div v-if="row.item.editMode">
                        <textarea
                            v-if="row.item.isNewFolder"
                            class="form-control input_folder_description"
                            :ref="'description' + row.item.id"
                            v-model="row.item.description"
                            rows="3"
                        ></textarea>
                        <textarea
                            v-else
                            class="form-control input_folder_description"
                            :ref="'description' + row.item.id"
                            :value="row.item.description"
                            rows="3"
                        ></textarea>
                    </div>
                    <div v-else>
                        <div class="description-field" v-if="getMessage(row.item)">
                            <div
                                v-if="
                                    getMessage(row.item).length > maxDescriptionLength &&
                                    !expandedMessage.includes(row.item.id)
                                "
                            >
                                <span
                                    class="shrinked-description"
                                    :title="getMessage(row.item)"
                                    v-html="linkify(getMessage(row.item).substring(0, maxDescriptionLength))"
                                >
                                </span>
                                <span :title="getMessage(row.item)"> ...</span>
                                <a class="more-text-btn" @click="expandMessage(row.item)" href="javascript:void(0)"
                                    >(more)</a
                                >
                            </div>
                            <div v-else v-html="linkify(getMessage(row.item))"></div>
                        </div>
                    </div>
                </template>
                <template v-slot:cell(type_icon)="row">
                    <font-awesome-icon v-if="row.item.type === 'folder'" :icon="['far', 'folder']" title="Folder" />
                    <font-awesome-icon v-else-if="row.item.type === 'file'" title="Dataset" :icon="['far', 'file']" />
                </template>
                <template v-slot:cell(type)="row">
                    <div v-if="row.item.type === 'folder'">{{ row.item.type }}</div>
                    <div v-else-if="row.item.type === 'file'">{{ row.item.file_ext }}</div>
                </template>
                <template v-slot:cell(raw_size)="row">
                    <div v-if="row.item.type === 'file'" v-html="bytesToString(row.item.raw_size)"></div>
                </template>
                <template v-slot:cell(state)="row">
                    <div v-if="row.item.state != 'ok'">
                        {{ row.item.state }}
                    </div>
                </template>
                <template v-slot:cell(update_time)="row">
                    <UtcDate
                        v-if="row.item.update_time"
                        :date="row.item.update_time"
                        custom-format="'YYYY-MM-DD- HH:mm a'"
                        mode="elapsed"
                    />
                </template>
                <template v-slot:cell(is_unrestricted)="row">
                    <font-awesome-icon v-if="row.item.is_unrestricted" title="Unrestricted dataset" icon="globe" />
                    <font-awesome-icon
                        v-else-if="row.item.deleted"
                        title="Marked deleted"
                        icon="ban"
                    ></font-awesome-icon>
                    <font-awesome-icon v-else-if="row.item.is_private" title="Private dataset" icon="key" />
                    <font-awesome-icon
                        v-else-if="row.item.is_private === false && row.item.is_unrestricted === false"
                        title="Restricted dataset"
                        icon="shield-alt"
                    />
                </template>

                <template v-slot:cell(buttons)="row">
                    <div v-if="row.item.editMode">
                        <button
                            @click="row.item.isNewFolder ? createNewFolder(row.item) : saveChanges(row.item)"
                            class="primary-button btn-sm permission_folder_btn save_folder_btn"
                            :title="'save ' + row.item.name"
                        >
                            <font-awesome-icon :icon="['far', 'save']" />
                            Save
                        </button>
                        <button
                            class="primary-button btn-sm permission_folder_btn"
                            title="Discard Changes"
                            @click="toggleEditMode(row.item)"
                        >
                            <font-awesome-icon :icon="['fas', 'times']" />
                            Cancel
                        </button>
                    </div>
                    <div v-else>
                        <b-button
                            v-if="row.item.can_manage && !row.item.deleted && row.item.type === 'folder'"
                            @click="toggleEditMode(row.item)"
                            data-toggle="tooltip"
                            data-placement="top"
                            size="sm"
                            class="lib-btn permission_folder_btn edit_folder_btn"
                            :title="'Edit ' + row.item.name"
                        >
                            <font-awesome-icon icon="pencil-alt" />
                            Edit
                        </b-button>
                        <b-button
                            v-if="row.item.can_manage && !row.item.deleted"
                            @click="navigateToPermission(row.item)"
                            size="sm"
                            class="lib-btn permission_lib_btn"
                            :title="`Permissions of ${row.item.name}`"
                        >
                            <font-awesome-icon icon="users" />
                            Manage
                        </b-button>
                        <button
                            @click="undelete(row.item)"
                            v-if="row.item.deleted"
                            :title="'Undelete ' + row.item.name"
                            class="lib-btn primary-button btn-sm undelete_dataset_btn"
                            type="button"
                        >
                            <font-awesome-icon icon="unlock" />
                            Undelete
                        </button>
                    </div>
                </template>
            </b-table>
            <b-container>
                <b-row class="justify-content-md-center">
                    <b-col md="auto">
                        <b-pagination
                            v-model="currentPage"
                            :total-rows="total_rows"
                            :per-page="perPage"
                            aria-controls="folder_list_body"
                        >
                        </b-pagination>
                    </b-col>
                    <b-col cols="1.5">
                        <table>
                            <tr>
                                <td class="m-0 p-0">
                                    <b-form-input
                                        class="pagination-input-field"
                                        id="paginationPerPage"
                                        autocomplete="off"
                                        type="number"
                                        v-model="perPage"
                                    />
                                </td>
                                <td class="text-muted ml-1 paginator-text">
                                    <span class="pagination-total-pages-text">per page, {{ total_rows }} total</span>
                                </td>
                            </tr>
                        </table>
                    </b-col>
                </b-row>
            </b-container>
        </div>
    </div>
</template>

<script>
import Vue from "vue";
import { getAppRoot } from "onload/loadConfig";
import UtcDate from "components/UtcDate";
import BootstrapVue from "bootstrap-vue";
import { Services } from "./services";
import Utils from "utils/utils";
import linkify from "linkifyjs/html";
import { fields } from "./table-fields";
import { Toast } from "ui/toast";
import FolderTopBar from "./TopToolbar/FolderTopBar";
import { initFolderTableIcons } from "components/Libraries/icons";
import { MAX_DESCRIPTION_LENGTH, DEFAULT_PER_PAGE } from "components/Libraries/library-utils";
import { FontAwesomeIcon } from "@fortawesome/vue-fontawesome";

initFolderTableIcons();

Vue.use(BootstrapVue);

export default {
    props: {
        folder_id: {
            type: String,
            required: true,
        },
    },
    components: {
        FolderTopBar,
        UtcDate,
        FontAwesomeIcon,
    },
    data() {
        return {
            current_folder_id: null,
            error: null,
            isBusy: false,
            folder_metadata: {},
            currentPage: 1,
            fields: fields,
            selectMode: "multi",
            selected: [],
            unselected: [],
            expandedMessage: [],
            folderContents: [],
            perPage: DEFAULT_PER_PAGE,
            maxDescriptionLength: MAX_DESCRIPTION_LENGTH,
            filter: null,
            include_deleted: false,
            filterOn: [],
            search_text: "",
            isAllSelectedMode: false,
            total_rows: 0,
            deselectedDatasets: [],
            root: getAppRoot(),
        };
    },
    created() {
        this.services = new Services({ root: this.root });
        this.initFolder(this.folder_id);
    },
    methods: {
        initFolder(folder_id) {
            this.current_folder_id = folder_id;
            this.folderContents = [];
            this.fetchFolderContents(this.include_deleted);
        },
        fetchFolderContents(include_deleted = false) {
            this.include_deleted = include_deleted;
            this.setBusy(true);
            this.services
                .getFolderContents(
                    this.current_folder_id,
                    include_deleted,
                    this.perPage,
                    (this.currentPage - 1) * this.perPage,
                    this.search_text
                )
                .then((response) => {
                    this.folderContents = response.folder_contents;
                    this.folder_metadata = response.metadata;
                    this.total_rows = response.metadata.total_rows;
                    if (this.isAllSelectedMode) {
                        this.selected = [];
                        Vue.nextTick(() => {
                            this.selectAllRenderedRows();
                        });
                    } else if (this.selected.length > 0) {
                        Vue.nextTick(() => {
                            this.selected.forEach((row) => this.select_unselect_row_by_id(row.id));
                        });
                    }
                    this.setBusy(false);
                })
                .catch((error) => {
                    this.error = error;
                });
        },
        updateSearchValue(value) {
            this.search_text = value;
            this.folderContents = [];
            this.fetchFolderContents(this.include_deleted);
        },
        selectAllRenderedRows() {
            this.$refs.folder_content_table.items.forEach((row, index) => {
                if (!row.isNewFolder && !row.deleted && !this.unselected.some((unsel) => unsel.id === row.id)) {
                    this.select_unselect_row(index);
                    if (!this.selected.some((selectedItem) => selectedItem.id === row.id)) this.selected.push(row);
                }
            });
        },
        clearRenderedSelectedRows() {
            this.$refs.folder_content_table.clearSelected();
            this.selected = [];
        },
        refreshTable() {
            this.$refs.folder_content_table.refresh();
        },
        refreshTableContent() {
            this.fetchFolderContents(this.include_deleted);
        },
        deleteFromTable(deletedItem) {
            this.folderContents = this.folderContents.filter((element) => {
                if (element.id !== deletedItem.id) {
                    return element;
                }
            });
        },
        isAllSelectedOnPage() {
            if (!this.$refs.folder_content_table) return false;

            // Since we cannot select new folders, toggle should clear all if all rows match, expect new folders
            let unselectable = 0;

            this.$refs.folder_content_table.computedItems.forEach((row) => {
                if (row.isNewFolder || row.deleted) unselectable++;
            });

            return this.selected.length + unselectable === this.$refs.folder_content_table.computedItems.length;
        },
        toggleSelect() {
            this.unselected = [];
            if (this.isAllSelectedOnPage()) {
                this.isAllSelectedMode = false;
                this.clearRenderedSelectedRows();
            } else {
                this.isAllSelectedMode = true;
                this.selectAllRenderedRows();
            }
        },
        newFolder() {
            this.folderContents.unshift({
                editMode: true,
                isNewFolder: true,
                type: "folder",
                name: "",
                description: "",
            });
            this.refreshTable();
        },
        onRowClick(row, index, event) {
            // check if exists
            const selected_array_index = this.selected.findIndex((item) => item.id === row.id);
            if (selected_array_index > -1) {
                this.selected.splice(selected_array_index, 1);
                this.select_unselect_row(index, true);
                if (this.isAllSelectedMode) {
                    this.unselected.push(row);
                    if (this.total_rows === this.unselected.length) {
                        // if user presses `selectAll` and unselects everything manually
                        this.isAllSelectedMode = false;
                        this.unselected = [];
                    }
                }
            } else {
                if (!row.isNewFolder && !row.deleted) {
                    this.select_unselect_row(index);
                    this.selected.push(row);
                }
            }
        },
        select_unselect_row_by_id(id, unselect = false) {
            const index = this.$refs.folder_content_table.items.findIndex((row) => row.id === id);
            this.select_unselect_row(index, unselect);
        },
        select_unselect_row(index, unselect = false) {
            if (unselect) this.$refs.folder_content_table.unselectRow(index);
            else this.$refs.folder_content_table.selectRow(index);
        },
        bytesToString(raw_size) {
            return Utils.bytesToString(raw_size);
        },
        navigateToPermission(element) {
            if (element.type === "file")
                this.$router.push({ path: `permissions/${this.folder_id}/dataset/${element.id}` });
            else if (element.type === "folder") this.$router.push({ path: `permissions/${element.id}` });
        },
        getMessage(element) {
            if (element.type === "file") return element.message;
            else if (element.type === "folder") return element.description;
        },
        expandMessage(element) {
            this.expandedMessage.push(element.id);
        },
        setBusy(value) {
            this.isBusy = value;
        },
        linkify(raw_text) {
            return linkify(raw_text);
        },
        toggleEditMode(item) {
            item.editMode = !item.editMode;
            this.folderContents = this.folderContents.filter((item) => {
                if (!item.isNewFolder) return item;
            });
            this.refreshTable();
        },
        createNewFolder: function (folder) {
            if (!folder.name) {
                Toast.error("Folder's name is missing.");
            } else if (folder.name.length < 3) {
                Toast.warning("Folder name has to be at least 3 characters long.");
            } else {
                this.services.newFolder(
                    {
                        parent_id: this.current_folder_id,
                        name: folder.name,
                        description: folder.description,
                    },
                    (resp) => {
                        folder.id = resp.id;
                        folder.update_time = resp.update_time;
                        folder.editMode = false;
                        folder.can_manage = true;
                        folder.isNewFolder = false;

                        this.refreshTable();
                        Toast.success("Folder created.");
                    },
                    () => {
                        Toast.error("An error occurred.");
                    }
                );
            }
        },
        undelete: function (element) {
            const onError = (response) => {
                const message = `${element.type === "folder" ? "Folder" : "Dataset"}`;
                if (typeof response.responseJSON !== "undefined") {
                    Toast.error(`${message} was not undeleted. ${response.responseJSON.err_msg}`);
                } else {
                    Toast.error(`An error occurred! ${message} was not undeleted. Please try again.`);
                }
            };
            if (element.type === "folder")
                this.services.undeleteFolder(
                    element,
                    (response) => {
                        element.deleted = response.deleted;
                        this.refreshTable();
                        Toast.success("Folder undeleted.");
                    },
                    onError
                );
            else
                this.services.undeleteDataset(
                    element,
                    (response) => {
                        element.deleted = response.deleted;
                        this.refreshTable();
                        Toast.success("Dataset undeleted. Click this to see it.", "", {
                            onclick: function () {
                                window.location = `${getAppRoot()}library/list#folders/${
                                    this.current_folder_id
                                }/datasets/${element.id}`;
                            },
                        });
                    },
                    onError
                );
        },

        /*
         Former Backbone code, adopted to work with Vue
        */
        saveChanges(folder) {
            let is_changed = false;
            const new_name = this.$refs[`name${folder.id}`].value;
            if (new_name && new_name !== folder.name) {
                if (new_name.length > 2) {
                    folder.name = new_name;
                    is_changed = true;
                } else {
                    Toast.warning("Folder name has to be at least 3 characters long.");
                    return;
                }
            }
            const new_description = this.$refs[`description${folder.id}`].value;
            if (typeof new_description !== "undefined" && new_description !== folder.description) {
                folder.description = new_description;
                is_changed = true;
            }
            if (is_changed) {
                this.services.updateFolder(
                    folder,
                    () => {
                        Toast.success("Changes to folder saved.");
                        folder.editMode = false;
                        this.refreshTable();
                    },
                    (error) => {
                        if (error.data && error.data.err_msg) {
                            Toast.error(error.data.err_msg);
                        } else {
                            Toast.error("An error occurred while attempting to update the folder.");
                        }
                    }
                );
            } else {
                Toast.info("Nothing has changed.");
            }
        },
    },
    watch: {
        currentPage: {
            handler: function (value) {
                this.fetchFolderContents(this.include_deleted);
            },
        },
        perPage: {
            handler: function (value) {
                this.fetchFolderContents(this.include_deleted);
            },
        },
    },
    beforeRouteUpdate(to, from, next) {
        this.initFolder(to.params.folder_id);
        next();
    },
};
</script>

<style scoped>
@import "library-folder-table.css";
</style><|MERGE_RESOLUTION|>--- conflicted
+++ resolved
@@ -8,12 +8,8 @@
                 @fetchFolderContents="fetchFolderContents($event)"
                 @deleteFromTable="deleteFromTable"
                 @setBusy="setBusy($event)"
-<<<<<<< HEAD
+                @newFolder="newFolder"
                 :folder-contents="folderContents"
-=======
-                @newFolder="newFolder"
-                :folderContents="folderContents"
->>>>>>> 76123657
                 :include_deleted="include_deleted"
                 :folder_id="current_folder_id"
                 :selected="selected"
