--- conflicted
+++ resolved
@@ -139,50 +139,7 @@
                     this.messageText = message || "Login failed for an unknown reason.";
                 });
         },
-<<<<<<< HEAD
-        reset: function (ev) {
-=======
-        submitOIDCLogin(idp) {
-            const rootUrl = getAppRoot();
-            axios
-                .post(`${rootUrl}authnz/${idp}/login`)
-                .then((response) => {
-                    if (response.data.redirect_uri) {
-                        window.location = response.data.redirect_uri;
-                    }
-                })
-                .catch((error) => {
-                    this.messageVariant = "danger";
-                    const message = error.response.data && error.response.data.err_msg;
-                    this.messageText = message || "Login failed for an unknown reason.";
-                });
-        },
-        submitCILogon(idp) {
-            const rootUrl = getAppRoot();
-            this.setIdpPreference();
-            axios
-                .post(`${rootUrl}authnz/${idp}/login/?idphint=${this.selected.EntityID}`)
-                .then((response) => {
-                    if (response.data.redirect_uri) {
-                        window.location = response.data.redirect_uri;
-                    }
-                })
-                .catch((error) => {
-                    this.messageVariant = "danger";
-                    const message = error.response.data && error.response.data.err_msg;
-
-                    this.messageText = message || "Login failed for an unknown reason.";
-                })
-                .finally(() => {
-                    var urlParams = new URLSearchParams(window.location.search);
-
-                    if (urlParams.has("message") && urlParams.get("message") == "Duplicate Email") {
-                        this.$refs.duplicateEmail.show();
-                    }
-                });
-        },
         reset(ev) {
->>>>>>> 74611ce7
             const rootUrl = getAppRoot();
             ev.preventDefault();
             axios
