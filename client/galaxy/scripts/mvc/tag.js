--- conflicted
+++ resolved
@@ -4,163 +4,6 @@
  *      Incorporates the select2 jQuery plugin for tags display/editing:
  *      http://ivaynberg.github.io/select2/
  */
-<<<<<<< HEAD
-var TagsEditor = Backbone.View
-        .extend( baseMVC.LoggableMixin )
-        .extend( baseMVC.HiddenUntilActivatedViewMixin ).extend({
-
-    tagName      : 'div',
-    className    : 'tags-display',
-    select_width : '100%',
-    events: {},
-
-    /** Set up listeners, parse options */
-    initialize : function( options ){
-        //console.debug( this, options );
-        // only listen to the model only for changes to tags - re-render
-        this.show_editor = false;
-        if (options.usePrompt === false) {
-            this.label = '';
-        } else {
-            this.label = '<label class="prompt">' + _l( 'Tags' ) + '</label>';
-        }
-        this.workflow_mode = options.workflow_mode || false;
-        if (this.workflow_mode) {
-            this.events.click = 'showEditor';
-            this.events.keydown = 'keydownHandler';
-        }
-        this.hiddenUntilActivated( options.$activator, options );
-    },
-
-    /** Build the DOM elements, call select to on the created input, and set up behaviors */
-    render : function(){
-        var self = this;
-        if (this.workflow_mode) {
-           this.$el.html(this._workflowTemplate());
-        } else {
-            this.$el.html(this._defaultTemplate());
-        }
-        this.$input().select2({
-            placeholder : 'Add tags',
-            width       : this.workflow_mode ? this.width : this.select_width,
-            tags : function(){
-                // initialize possible tags in the dropdown based on all the tags the user has used so far
-                return self._getTagsUsed();
-            }
-        });
-
-        this._setUpBehaviors();
-        return this;
-    },
-
-    _hashToName: function(tag){
-        if (tag.startsWith('#')){
-            return 'name:' + tag.slice(1);
-        }
-        return tag;
-    },
-
-    _nameToHash: function(tag){
-        if (tag.startsWith('name:')){
-            tag = '#' + tag.slice(5);
-        }
-        return tag;
-    },
-
-    /** @returns {String} the html text used to build the view's DOM */
-    _defaultTemplate : function(){
-        return [
-            this.label,
-            this._renderEditor()
-        ].join( '' );
-    },
-
-    _workflowTemplate : function(){
-        // Shows labels by default, event handler controls whether we show tags or editor
-        return [
-            this.show_editor ? this._renderEditor() : this._renderTags(),
-        ].join( ' ' );
-    },
-
-    keydownHandler : function (e) {
-        switch (e.which) {
-            // esc
-            case 27 :
-                // hide the tag editor when pressing escape
-                this.hideEditor();
-                break;
-        }
-    },
-
-    showEditor: function() {
-        this.show_editor = true;
-        this.render();
-    },
-
-    hideEditor: function() {
-        this.show_editor = false;
-        this.render();
-    },
-
-    _renderEditor: function(){
-        // set up initial tags by adding as CSV to input vals (necc. to init select2)
-        return '<input class="tags-input" value="' + this.tagsToCSV() + '"/>'
-    },
-
-    _renderTags : function(){
-        var tags = this.model.get('tags');
-        var addButton = 'static/images/fugue/tag--plus.png';
-        var renderedArray = [];
-        _.each(tags, function(tag) {
-            tag = tag.indexOf("name:") == 0 ? tag.slice(5) : tag ;
-            var renderString = '<span class="label label-info">' + tag + '</span>';
-            renderedArray.push( renderString );
-        });
-        if (renderedArray.length === 0) {
-            // If there are no tags to render we just show the add-tag-button
-            renderedArray.push('<img src=' + addButton + ' class="add-tag-button" title="Add tags"/>');
-        }
-        return renderedArray.join(" ");
-    },
-
-    /** @returns {String} the sorted, comma-separated tags from the model */
-    tagsToCSV : function(){
-        var self = this;
-        var tagsArray = this.model.get( 'tags' );
-        if( !_.isArray( tagsArray ) || _.isEmpty( tagsArray ) ){
-            return '';
-        }
-        return tagsArray.map( function( tag ){
-            return _.escape( self._nameToHash( tag ) );
-        }).sort().join( ',' );
-    },
-
-    /** @returns {jQuery} the input for this view */
-    $input : function(){
-        return this.$el.find( 'input.tags-input' );
-    },
-
-    /** @returns {String[]} all tags used by the current user */
-    _getTagsUsed : function(){
-//TODO: global
-        var self = this;
-        return _.map(Galaxy.user.get( 'tags_used' ), self._nameToHash);
-    },
-
-    /** set up any event listeners on the view's DOM (mostly handled by select2) */
-    _setUpBehaviors : function(){
-        var self = this;
-        this.$input().on( 'change', function( event ){
-            // Modify any 'hashtag' 'nametags'
-            event.val = _.map(event.val, self._hashToName);
-            // save the model's tags in either remove or added event
-            self.model.save({ tags: event.val });
-            // if it's new, add the tag to the users tags
-            if( event.added ){
-                //??: solve weird behavior in FF on test.galaxyproject.org where
-                //  event.added.text is string object: 'String{ 0="o", 1="n", 2="e" }'
-                self._addNewTagToTagsUsed( event.added.text + '' );
-=======
     var TagsEditor = Backbone.View
         .extend(baseMVC.LoggableMixin)
         .extend(baseMVC.HiddenUntilActivatedViewMixin)
@@ -353,41 +196,10 @@
             /** string rep */
             toString: function() {
                 return ["TagsEditor(", this.model + "", ")"].join("");
->>>>>>> 2f2acb98
             }
         });
 
-<<<<<<< HEAD
-    /** add a new tag (if not already there) to the list of all tags used by the user
-     *  @param {String} newTag  the tag to add to the list of used
-     */
-    _addNewTagToTagsUsed : function( newTag ){
-//TODO: global
-        var tagsUsed = Galaxy.user.get( 'tags_used' );
-        if( !_.contains( tagsUsed, newTag ) ){
-            tagsUsed.push( newTag );
-            tagsUsed.sort();
-            Galaxy.user.set( 'tags_used', tagsUsed );
-        }
-    },
-
-    /** shut down event listeners and remove this view's DOM */
-    remove : function(){
-        this.$input.off();
-        this.stopListening( this.model );
-        Backbone.View.prototype.remove.call( this );
-    },
-
-    /** string rep */
-    toString : function(){ return [ 'TagsEditor(', this.model + '', ')' ].join(''); }
-});
-
-return {
-    TagsEditor : TagsEditor,
-};
-=======
     return {
         TagsEditor: TagsEditor
     };
->>>>>>> 2f2acb98
 });