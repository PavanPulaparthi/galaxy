--- conflicted
+++ resolved
@@ -1,354 +1,5 @@
 /** fr localization */
 define({
-<<<<<<< HEAD
-// ----------------------------------------------------------------------------- masthead
-"Analyze Data":
-    "Analyse de données",
-"Workflow":
-    "Workflow",
-"Shared Data":
-    "Données partagées",
-"Data Libraries":
-    "Bibliothèque de données",
-"Histories":
-    "Historiques",
-"Workflows":
-    "Workflows",
-"Visualizations":
-    "Visualisations",
-"Pages":
-    "Pages",
-"Visualization":
-    "Visualisation",
-"New Track Browser":
-    "Nouveau Navigateur de Tracks/Pistes",
-"Saved Visualizations":
-    "Visualisations sauvegardées",
-"Interactive Environments":
-    "Environnements interactifs",
-"Admin":
-    "Admin",
-"Help":
-    "Aide",
-"Support":
-    "Assistance",
-"Search":
-    "Recherche",
-"Mailing Lists":
-    "Liste de diffusion",
-"Videos":
-    "Vidéos",
-"Wiki":
-    "Documentations",
-"How to Cite Galaxy":
-    "Comment citer Galaxy",
-"Interactive Tours":
-    "Guides interactifs",
-"User":
-    "Utilisateur",
-"Login":
-    "Authentification",
-"Register":
-    "Enregistrement",
-"Login or Register":
-    "Authentification et Enregistrement",
-"Logged in as":
-    "Authentifié en tant que",
-"Preferences":
-    "Préférences",
-"Custom Builds":
-    "Mes génomes Builds de référence",
-"Logout":
-    "Déconnexion",
-"Saved Histories":
-    "Historiques sauvegardés",
-"Saved Datasets":
-    "Jeux de données sauvegardés",
-"Saved Pages":
-    "Pages sauvegardées",
-//Tooltip
-"Account and saved data": 
- 	"Compte et données sauvegardées",
-"Account registration or login": 
- 	"Enregistrement ou authentification",
-"Support, contact, and community": 
- 	"Support,contact et communauté",
-"Administer this Galaxy": 
- 	"Outils Admin",
-"Visualize datasets": 
- 	"Visualiser les jeux de données",
-"Access published resources": 
- 	"Accéder aux données partagées",
-"Chain tools into workflows": 
- 	"Relier outils dans un workflow",
-"Analysis home view": 
- 	"Accueil analyse de données",
-// ---------------------------------------------------------------------------- histories
-// ---- history/options-menu
-"History Lists":
-    "Tableaux des historiques",
-// Saved histories is defined above.
-// "Saved Histories":
-//     false,
-"Histories Shared with Me":
-    "Historiques partagés avec moi",
-"Current History":
-    "Cet Historique",
-"Create New":
-    "Créer un nouveau",
-"Copy History":
-    "Copier l'Historique",
-"Share or Publish":
-    "Partager et publier",
-"Show Structure":
-    "Montrer la structure",
-"Extract Workflow":
-    "Extraire un Workflow",
-// Delete is defined elsewhere, but is also in this menu.
-// "Delete":
-//     false,
-"Delete Permanently":
-    "Supprimer définitivement",
-"Dataset Actions":
-    "Actions sur les jeux de données",
-"Copy Datasets":
-    "Copier des jeux de données",
-"Dataset Security":
-    "Permissions/Sécurité",
-"Resume Paused Jobs":
-    "Reprendre les processus en pause",
-"Collapse Expanded Datasets":
-    "Réduire les données étendues",
-"Unhide Hidden Datasets":
-    "Afficher les données cachées",
-"Delete Hidden Datasets":
-    "Supprimer les données cachées",
-"Purge Deleted Datasets":
-    "Purger les données supprimées",
-"Downloads":
-    "Télécharger",
-"Export Tool Citations":
-    "Exporter les citations des outils",
-"Export History to File":
-    "Exporter l'Historique dans un fichier",
-"Other Actions":
-    "Autres actions",
-"Import from File":
-    "Importer depuis un fichier",
-"Webhooks":
-    "Webhooks",
-
-// ---- history-model
-// ---- history-view
-"This history is empty" :
-    "Cet historique est vide",
-"No matching datasets found" :
-    "Aucunes données correspondantes n'ont été trouvées",
-"An error occurred while getting updates from the server" :
-    "Une erreur s'est produite lors de la réception des données depuis le serveur",
-"Please contact a Galaxy administrator if the problem persists" :
-    "Veuillez contacter un administrateur de l'instance Galaxy si ce problème persiste",
-//TODO:
-//"An error was encountered while <% where %>" :
-//false,
-"search datasets" :
-    "Rechercher des données",
-"You are currently viewing a deleted history!" :
-    "Vous consultez actuellement un historique supprimé!",
-"You are over your disk quota" :
-    "Vous avez dépassé votre quota d'espace disque",
-"Tool execution is on hold until your disk usage drops below your allocated quota" :
-    "L'exécution de l'outil est en attente tant que votre utilisation d'espace disque dépasse le quota attribué",
-"All" :
-    "Tout",
-"None" :
-    "Aucun",
-"For all selected" :
-    "Pour toute la sélection",
-
-// // ---- history-view-edit
-"Edit history tags" :
-    "Editer les mots-clés de l'historique",
-"Edit history Annotation" :
-    "Editer l'annotation de l'historique",
-"Click to rename history" :
-    "Cliquer pour renommer l'historique",
-// multi operations
-"Operations on multiple datasets" :
-    "Opérer sur plusieurs jeux de données en même temps",
-"Hide datasets" :
-    "Cacher les jeux de données",
-"Unhide datasets" :
-    "Afficher les jeux de données cachés",
-"Delete datasets" :
-    "Supprimer les jeux de données",
-"Undelete datasets" :
-    "Restaurer les jeux de données supprimés",
-"Permanently delete datasets" :
-    "Supprimer définitivement les jeux de données",
-"This will permanently remove the data in your datasets. Are you sure?" :
-    "Cela supprimera de manière permanente les données de votre historique. Êtes-vous certain?",
-
-// menu operations
-
-
-// // ---- history-view-annotated
-"Dataset" :
-    "Jeu de données",
-"Annotation" :
-    "Annotation",
-
-// ---- history-view-edit-current
-"This history is empty. Click 'Get Data' on the left tool menu to start" :
-    "Cet historique est vide. Cliquer sur 'Get Data' au niveau du menu d'outils à gauche pour démarrer",
-"You must be logged in to create histories" :
-    "Vous devez être connecté pour créer un historique",
-//TODO:
-//"You can <% loadYourOwn %> or <% externalSource %>" :
-//"Vous pouvez <% loadYourOwn %> ou <% externalSource %>",
-"load your own data" :
-    "Charger vos propres données",
-"get data from an external source" :
-    "Charger des données depuis une source externe",
-
-// these aren't in zh/ginga.po and the template doesn't localize
-"Include Deleted Datasets" :
-    "Inclure les jeux de données supprimés",
-"Include Hidden Datasets" :
-    "Inclure les jeux de données cachés",
-
-
-// ---------------------------------------------------------------------------- datasets
-// ---- hda-model
-"Unable to purge dataset" :
-    "Impossible de purger le jeu de données",
-
-// ---- hda-base
-// display button
-"Cannot display datasets removed from disk" :
-    "Impossible de visualiser les jeux de données supprimés du disque",
-"This dataset must finish uploading before it can be viewed" :
-    "Le jeu de données doit être totalement téléversé avant de pouvoir être visualiser",
-"This dataset is not yet viewable" :
-    "Ce jeu de données n'est pas visualisable",
-"View data" :
-    "Voir les données",
-// download button
-"Download" :
-    "Télécharger",
-"Download dataset" :
-    "Télécharger le jeu de données",
-"Additional files" :
-    "Fichiers additionnels",
-// info/show_params
-"View details" :
-    "Voir les détails",
-
-// dataset states
-// state: new
-"This is a new dataset and not all of its data are available yet" :
-    "Il s'agit d'un nouveau jeu de données et seule une partie des données est accessible pour le moment",
-// state: noPermission
-"You do not have permission to view this dataset" :
-    "Vous n'avez pas la permission de voir ce jeu de données",
-// state: discarded
-"The job creating this dataset was cancelled before completion" :
-    "Le processus à l'origine de ce jeu de données a été annulé prématurément",
-// state: queued
-"This job is waiting to run" :
-    "Ce calcul est en attente de traitement",
-// state: upload
-"This dataset is currently uploading" :
-    "Ce jeu de données est en cours de téléversement",
-// state: setting_metadata
-"Metadata is being auto-detected" :
-    "Les métadonnées sont auto-détectées",
-// state: running
-"This job is currently running" :
-    "Le traitement est en cours",
-// state: paused
-"This job is paused. Use the \"Resume Paused Jobs\" in the history menu to resume" :
-    "Ce traitement est en pause. Utilisez le \"Relancer les traitements en pause\" dans le menu d'historique pour le relancer",
-// state: error
-"An error occurred with this dataset" :
-    "Une erreur est survenue avec ce jeu de données",
-// state: empty
-"No data" :
-    "Aucune donnée",
-// state: failed_metadata
-"An error occurred setting the metadata for this dataset" :
-    "Une erreur est survenue pendant la récupération des métadonnées de ce jeu de données",
-
-// ajax error prefix
-"There was an error getting the data for this dataset" :
-    "Il est survenu une erreur durant la récupération du contenu de ce jeu de données",
-
-// purged'd/del'd msg
-"This dataset has been deleted and removed from disk" :
-    "Ce jeu de données a été supprimé et effacé du disque",
-"This dataset has been deleted" :
-    "Ce jeu de données a été supprimé",
-"This dataset has been hidden" :
-    "Ce jeu de données a été caché",
-
-"format" :
-    "format",
-"database" :
-    "génome de référence",
-
-// ---- hda-edit
-"Edit attributes" :
-    "Editer les attributs",
-"Cannot edit attributes of datasets removed from disk" :
-    "Impossible d'éditer les attributs de jeux de données effacés du disque",
-"Undelete dataset to edit attributes" :
-    "Restaurer le jeu de données pour en éditer les attributs",
-"This dataset must finish uploading before it can be edited" :
-    "Ce jeu de données doit être entièrement téléversé avant toute modification",
-"This dataset is not yet editable" :
-    "Ce jeu de données n'est pas encore éditable",
-
-"Delete" :
-    "Supprimer",
-"Dataset is already deleted" :
-    "Le jeu de données est déjà supprimé",
-
-"View or report this error" :
-    "Voir ou remonter cette erreur",
-
-"Run this job again" :
-    "Exécuter ce traitement à nouveau",
-
-"Visualize" :
-    "Visualiser",
-"Visualize in" :
-    "Visualiser via",
-
-"Undelete it" :
-    "Restaurer",
-"Permanently remove it from disk" :
-    "Supprimer définitivement du disque",
-"Unhide it" :
-    "Rendre visible",
-
-"You may be able to" :
-    "Vous devriez être en mesure de",
-"set it manually or retry auto-detection" :
-    "Traitez le manuellement ou retenter la détection automatique",
-
-"Edit dataset tags" :
-    "Editer les mots-clés du jeu de données",
-"Edit dataset annotation" :
-    "Editer les annotations du jeu de données",
-
-
-// ---------------------------------------------------------------------------- misc. MVC
-"Tags" :
-    "Mots-clés",
-"Edit annotation" :
-    "Editer les annotations",
-
-=======
     // ----------------------------------------------------------------------------- masthead
     "Analyze Data": "Analyse de données",
     Workflow: "Workflow",
@@ -583,5 +234,4 @@
     // ---------------------------------------------------------------------------- misc. MVC
     Tags: "Mots-clés",
     "Edit annotation": "Editer les annotations"
->>>>>>> 2f2acb98
 });