<template>
    <div class="container">
        <div class="row justify-content-md-center">
            <div class="col col-lg-6">
                <b-alert :show="messageShow" :variant="messageVariant" v-html="messageText" />
                <b-form id="login" @submit.prevent="submitGalaxyLogin()">
                    <b-card no-body header="Welcome to Galaxy, please log in">
                        <b-card-body>
                            <b-form-group label="Public name or Email Address">
                                <b-form-input name="login" type="text" v-model="login" />
                            </b-form-group>
                            <b-form-group label="Password">
                                <b-form-input name="password" type="password" v-model="password" />
                                <b-form-text
                                    >Forgot password? Click here to <a @click="reset" href="#">reset</a> your
                                    password.</b-form-text
                                >
                            </b-form-group>
                            <b-button name="login" type="submit">Login</b-button>
                        </b-card-body>
                        <b-card-footer>
                            Don't have an account?
                            <span v-if="allowUserCreation">
                                <a id="register-toggle" href="#" @click.prevent="toggleLogin">Register here.</a>
                            </span>
                            <span v-else>
                                Registration for this Galaxy instance is disabled. Please contact an administrator for
                                assistance.
                            </span>
                        </b-card-footer>
                    </b-card>
                </b-form>
<<<<<<< HEAD
                <b-button v-for="idp in oidc_idps" :key="idp" class="mt-3" @click="submitOIDCLogin(idp)">
                    <icon v-bind:class="oidc_idps_icons_class[idp]" /> Sign in with {{ idp.charAt(0).toUpperCase() + idp.slice(1) }}
=======
                <b-button v-for="idp in oidc_idps" :key="idp" class="d-block mt-3" @click="submitOIDCLogin(idp)">
                    <i v-bind:class="oidc_idps_icons[idp]" /> Sign in with
                    {{ idp.charAt(0).toUpperCase() + idp.slice(1) }}
>>>>>>> 600f8db5
                </b-button>
            </div>
            <div v-if="show_welcome_with_login" class="col">
                <b-embed type="iframe" :src="welcome_url" aspect="1by1" />
            </div>
        </div>
    </div>
</template>
<script>
import axios from "axios";
import Vue from "vue";
import BootstrapVue from "bootstrap-vue";
import { getGalaxyInstance } from "app";
import { getAppRoot } from "onload";

Vue.use(BootstrapVue);

export default {
    props: {
        show_welcome_with_login: {
            type: Boolean,
            required: false
        },
        welcome_url: {
            type: String,
            required: false
        }
    },
    data() {
<<<<<<< HEAD
        let galaxy = getGalaxyInstance();
        let oidc_idps = Object.keys(galaxy.config.oidc).filter(function(key) { return galaxy.config.oidc[key]; });
        // Icons to use for each IdP
        let oidc_idps_icons = {'google': 'fa fa-google', 'okta': 'fa fa-circle-o'};
        // Add default icons to IdPs without icons
        oidc_idps.filter(function(key) { return oidc_idps_icons[key] === undefined; }).forEach(function(idp) {
             oidc_idps_icons[idp] = 'fa fa-id-card'
        });

=======
        const galaxy = getGalaxyInstance();
        const oidc_idps = galaxy.config.oidc;
        // Icons to use for each IdP
        const oidc_idps_icons = { google: "fa fa-google" };
        // Add default icons to IdPs without icons
        oidc_idps
            .filter(function(key) {
                return oidc_idps_icons[key] === undefined;
            })
            .forEach(function(idp) {
                oidc_idps_icons[idp] = "fa fa-id-card";
            });
>>>>>>> 600f8db5
        return {
            login: null,
            password: null,
            url: null,
            provider: null,
            messageText: null,
            messageVariant: null,
            allowUserCreation: galaxy.config.allow_user_creation,
            redirect: galaxy.params.redirect,
            session_csrf_token: galaxy.session_csrf_token,
            enable_oidc: galaxy.config.enable_oidc,
            oidc_idps: oidc_idps,
<<<<<<< HEAD
            oidc_idps_icons_class: {'google': 'fa fa-google', 'okta': 'fa fa-circle-o'}
=======
            oidc_idps_icons: oidc_idps_icons
>>>>>>> 600f8db5
        };
    },
    computed: {
        messageShow() {
            return this.messageText != null;
        }
    },
    methods: {
        toggleLogin: function() {
            if (this.$root.toggleLogin) {
                this.$root.toggleLogin();
            }
        },
        submitGalaxyLogin: function(method) {
            const rootUrl = getAppRoot();
            axios
                .post(`${rootUrl}user/login`, this.$data)
                .then(response => {
                    if (response.data.message && response.data.status) {
                        alert(response.data.message);
                    }
                    if (response.data.expired_user) {
                        window.location = `${rootUrl}root/login?expired_user=${response.data.expired_user}`;
                    } else if (response.data.redirect) {
                        window.location = encodeURI(response.data.redirect);
                    } else {
                        window.location = `${rootUrl}`;
                    }
                })
                .catch(error => {
                    this.messageVariant = "danger";
                    const message = error.response.data && error.response.data.err_msg;
                    this.messageText = message || "Login failed for an unknown reason.";
                });
        },
        submitOIDCLogin: function(idp) {
<<<<<<< HEAD
            let rootUrl = getAppRoot();
=======
            const rootUrl = getAppRoot();
>>>>>>> 600f8db5
            axios
                .post(`${rootUrl}authnz/${idp}/login`)
                .then(response => {
                    if (response.data.redirect_uri) {
                        window.location = response.data.redirect_uri;
                    }
                    // Else do something intelligent or maybe throw an error -- what else does this endpoint possibly return?
                })
                .catch(error => {
                    this.messageVariant = "danger";
                    const message = error.response.data && error.response.data.err_msg;
                    this.messageText = message || "Login failed for an unknown reason.";
                });
        },
        reset: function(ev) {
            const rootUrl = getAppRoot();
            ev.preventDefault();
            axios
                .post(`${rootUrl}user/reset_password`, { email: this.login })
                .then(response => {
                    this.messageVariant = "info";
                    this.messageText = response.data.message;
                })
                .catch(error => {
                    this.messageVariant = "danger";
                    const message = error.response.data && error.response.data.err_msg;
                    this.messageText = message || "Password reset failed for an unknown reason.";
                });
        }
    }
};
</script><|MERGE_RESOLUTION|>--- conflicted
+++ resolved
@@ -30,14 +30,9 @@
                         </b-card-footer>
                     </b-card>
                 </b-form>
-<<<<<<< HEAD
-                <b-button v-for="idp in oidc_idps" :key="idp" class="mt-3" @click="submitOIDCLogin(idp)">
-                    <icon v-bind:class="oidc_idps_icons_class[idp]" /> Sign in with {{ idp.charAt(0).toUpperCase() + idp.slice(1) }}
-=======
                 <b-button v-for="idp in oidc_idps" :key="idp" class="d-block mt-3" @click="submitOIDCLogin(idp)">
                     <i v-bind:class="oidc_idps_icons[idp]" /> Sign in with
                     {{ idp.charAt(0).toUpperCase() + idp.slice(1) }}
->>>>>>> 600f8db5
                 </b-button>
             </div>
             <div v-if="show_welcome_with_login" class="col">
@@ -67,21 +62,10 @@
         }
     },
     data() {
-<<<<<<< HEAD
-        let galaxy = getGalaxyInstance();
-        let oidc_idps = Object.keys(galaxy.config.oidc).filter(function(key) { return galaxy.config.oidc[key]; });
-        // Icons to use for each IdP
-        let oidc_idps_icons = {'google': 'fa fa-google', 'okta': 'fa fa-circle-o'};
-        // Add default icons to IdPs without icons
-        oidc_idps.filter(function(key) { return oidc_idps_icons[key] === undefined; }).forEach(function(idp) {
-             oidc_idps_icons[idp] = 'fa fa-id-card'
-        });
-
-=======
         const galaxy = getGalaxyInstance();
         const oidc_idps = galaxy.config.oidc;
         // Icons to use for each IdP
-        const oidc_idps_icons = { google: "fa fa-google" };
+        const oidc_idps_icons = { google: "fa fa-google", okta: "fa fa-circle-o" };
         // Add default icons to IdPs without icons
         oidc_idps
             .filter(function(key) {
@@ -90,7 +74,6 @@
             .forEach(function(idp) {
                 oidc_idps_icons[idp] = "fa fa-id-card";
             });
->>>>>>> 600f8db5
         return {
             login: null,
             password: null,
@@ -103,11 +86,7 @@
             session_csrf_token: galaxy.session_csrf_token,
             enable_oidc: galaxy.config.enable_oidc,
             oidc_idps: oidc_idps,
-<<<<<<< HEAD
-            oidc_idps_icons_class: {'google': 'fa fa-google', 'okta': 'fa fa-circle-o'}
-=======
             oidc_idps_icons: oidc_idps_icons
->>>>>>> 600f8db5
         };
     },
     computed: {
@@ -144,11 +123,7 @@
                 });
         },
         submitOIDCLogin: function(idp) {
-<<<<<<< HEAD
-            let rootUrl = getAppRoot();
-=======
             const rootUrl = getAppRoot();
->>>>>>> 600f8db5
             axios
                 .post(`${rootUrl}authnz/${idp}/login`)
                 .then(response => {
